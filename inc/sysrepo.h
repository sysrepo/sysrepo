/**
 * @file sysrepo.h
 * @author Rastislav Szabo <raszabo@cisco.com>, Lukas Macko <lmacko@cisco.com>
 * @brief Sysrepo Client Library public API.
 *
 * @copyright
 * Copyright 2015 Cisco Systems, Inc.
 *
 * Licensed under the Apache License, Version 2.0 (the "License");
 * you may not use this file except in compliance with the License.
 * You may obtain a copy of the License at
 *
 *    http://www.apache.org/licenses/LICENSE-2.0
 *
 * Unless required by applicable law or agreed to in writing, software
 * distributed under the License is distributed on an "AS IS" BASIS,
 * WITHOUT WARRANTIES OR CONDITIONS OF ANY KIND, either express or implied.
 * See the License for the specific language governing permissions and
 * limitations under the License.
 */

#ifndef SYSREPO_H__
#define SYSREPO_H__

/**
 * @defgroup cl Client Library
 * @{
 *
 * @brief Provides the public API towards applications using sysrepo to store
 * their configuration data, or towards management agents.
 *
 * Communicates with Sysrepo Engine (@ref cm), which is running either inside
 * of dedicated sysrepo daemon, or within this library if daemon is not alive.
 *
 * Access to the sysrepo datastore is connection- and session- oriented. Before
 * calling any data access/manipulation API, one needs to connect to the datastore
 * via ::sr_connect and open a session via ::sr_session_start. One connection
 * can serve multiple sessions.
 *
 * Each data access/manipulation request call is blocking - blocks the connection
 * until the response from Sysrepo Engine comes, or until an error occurs. It is
 * safe to call multiple requests on the same session (or different session that
 * belongs to the same connection) from multiple threads at the same time,
 * however it is not effective, since each call is blocked until previous one
 * finishes. If you need fast multi-threaded access to sysrepo, use a dedicated
 * connection for each thread.
 *
 * @see
 * See @ref main_page "Sysrepo Introduction" for details about sysrepo architecture.
 * @see
 * @ref xp_page "XPath Addressing" is used for node identification in data-related calls.
 */

#include <stdbool.h>
#include <stdint.h>
#include <stdlib.h>


////////////////////////////////////////////////////////////////////////////////
// Common typedefs and API
////////////////////////////////////////////////////////////////////////////////

/**
 * @brief Sysrepo connection context used to identify a connection to sysrepo datastore.
 */
typedef struct sr_conn_ctx_s sr_conn_ctx_t;

/**
 * @brief Sysrepo session context used to identify a configuration session.
 */
typedef struct sr_session_ctx_s sr_session_ctx_t;

/**
 * @brief Possible types of an data element stored in the sysrepo datastore.
 */
typedef enum sr_type_e {
    /* special types that does not contain any data */
    SR_UNKNOWN_T,              /**< Element unknown to sysrepo (unsupported element). */

    SR_LIST_T,                 /**< List instance. ([RFC 6020 sec 7.8](http://tools.ietf.org/html/rfc6020#section-7.8)) */
    SR_CONTAINER_T,            /**< Non-presence container. ([RFC 6020 sec 7.5](http://tools.ietf.org/html/rfc6020#section-7.5)) */
    SR_CONTAINER_PRESENCE_T,   /**< Presence container. ([RFC 6020 sec 7.5.1](http://tools.ietf.org/html/rfc6020#section-7.5.1)) */
    SR_LEAF_EMPTY_T,           /**< A leaf that does not hold any value ([RFC 6020 sec 9.11](http://tools.ietf.org/html/rfc6020#section-9.11)) */
    SR_UNION_T,                /**< Choice of member types ([RFC 6020 sec 9.12](http://tools.ietf.org/html/rfc6020#section-9.12)) */

    /* types containing some data */
    SR_BINARY_T,       /**< Base64-encoded binary data ([RFC 6020 sec 9.8](http://tools.ietf.org/html/rfc6020#section-9.8)) */
    SR_BITS_T,         /**< A set of bits or flags ([RFC 6020 sec 9.7](http://tools.ietf.org/html/rfc6020#section-9.7)) */
    SR_BOOL_T,         /**< A boolean value ([RFC 6020 sec 9.5](http://tools.ietf.org/html/rfc6020#section-9.5)) */
    SR_DECIMAL64_T,    /**< 64-bit signed decimal number ([RFC 6020 sec 9.3](http://tools.ietf.org/html/rfc6020#section-9.3)) */
    SR_ENUM_T,         /**< A string from enumerated strings list ([RFC 6020 sec 9.6](http://tools.ietf.org/html/rfc6020#section-9.6)) */
    SR_IDENTITYREF_T,  /**< A reference to an abstract identity ([RFC 6020 sec 9.10](http://tools.ietf.org/html/rfc6020#section-9.10)) */
    SR_INSTANCEID_T,   /**< References a data tree node ([RFC 6020 sec 9.13](http://tools.ietf.org/html/rfc6020#section-9.13)) */
    SR_INT8_T,         /**< 8-bit signed integer ([RFC 6020 sec 9.2](http://tools.ietf.org/html/rfc6020#section-9.2)) */
    SR_INT16_T,        /**< 16-bit signed integer ([RFC 6020 sec 9.2](http://tools.ietf.org/html/rfc6020#section-9.2)) */
    SR_INT32_T,        /**< 32-bit signed integer ([RFC 6020 sec 9.2](http://tools.ietf.org/html/rfc6020#section-9.2)) */
    SR_INT64_T,        /**< 64-bit signed integer ([RFC 6020 sec 9.2](http://tools.ietf.org/html/rfc6020#section-9.2)) */
    SR_LEAFREF_T,      /**< A reference to a leaf instance ([RFC 6020 sec 9.9](http://tools.ietf.org/html/rfc6020#section-9.9)) */
    SR_STRING_T,       /**< Human-readable string ([RFC 6020 sec 9.4](http://tools.ietf.org/html/rfc6020#section-9.4)) */
    SR_UINT8_T,        /**< 8-bit unsigned integer ([RFC 6020 sec 9.2](http://tools.ietf.org/html/rfc6020#section-9.2)) */
    SR_UINT16_T,       /**< 16-bit unsigned integer ([RFC 6020 sec 9.2](http://tools.ietf.org/html/rfc6020#section-9.2)) */
    SR_UINT32_T,       /**< 32-bit unsigned integer ([RFC 6020 sec 9.2](http://tools.ietf.org/html/rfc6020#section-9.2)) */
    SR_UINT64_T,       /**< 64-bit unsigned integer ([RFC 6020 sec 9.2](http://tools.ietf.org/html/rfc6020#section-9.2)) */
} sr_type_t;

/**
 * @brief Structure that contains value of an data element stored in the sysrepo datastore.
 */
typedef struct sr_val_s {
    /**
     * XPath identifier of the data element, as defined in
     * @ref xp_page "XPath Addressing" documentation or at
     * https://tools.ietf.org/html/draft-ietf-netmod-yang-json#section-6.11
     */
    char *xpath;

    /** Type of an element. */
    sr_type_t type;

    /** Flag for default node (applicable only for leaves) */
    bool dflt;

    /** Data of an element (if applicable), properly set according to the type. */
    union {
        char *binary_val;       /**< Base64-encoded binary data ([RFC 6020 sec 9.8](http://tools.ietf.org/html/rfc6020#section-9.8)) */
        char *bits_val;         /**< A set of bits or flags ([RFC 6020 sec 9.7](http://tools.ietf.org/html/rfc6020#section-9.7)) */
        bool bool_val;          /**< A boolean value ([RFC 6020 sec 9.5](http://tools.ietf.org/html/rfc6020#section-9.5)) */
        double decimal64_val;   /**< 64-bit signed decimal number ([RFC 6020 sec 9.3](http://tools.ietf.org/html/rfc6020#section-9.3)) */
        char *enum_val;         /**< A string from enumerated strings list ([RFC 6020 sec 9.6](http://tools.ietf.org/html/rfc6020#section-9.6)) */
        char *identityref_val;  /**< A reference to an abstract identity ([RFC 6020 sec 9.10](http://tools.ietf.org/html/rfc6020#section-9.10)) */
        char *instanceid_val;   /**< References a data tree node ([RFC 6020 sec 9.13](http://tools.ietf.org/html/rfc6020#section-9.13)) */
        int8_t int8_val;        /**< 8-bit signed integer ([RFC 6020 sec 9.2](http://tools.ietf.org/html/rfc6020#section-9.2)) */
        int16_t int16_val;      /**< 16-bit signed integer ([RFC 6020 sec 9.2](http://tools.ietf.org/html/rfc6020#section-9.2)) */
        int32_t int32_val;      /**< 32-bit signed integer ([RFC 6020 sec 9.2](http://tools.ietf.org/html/rfc6020#section-9.2)) */
        int64_t int64_val;      /**< 64-bit signed integer ([RFC 6020 sec 9.2](http://tools.ietf.org/html/rfc6020#section-9.2)) */
        char *leafref_val;      /**< A reference to a leaf instance ([RFC 6020 sec 9.9](http://tools.ietf.org/html/rfc6020#section-9.9)) */
        char *string_val;       /**< Human-readable string ([RFC 6020 sec 9.4](http://tools.ietf.org/html/rfc6020#section-9.4)) */
        uint8_t uint8_val;      /**< 8-bit unsigned integer ([RFC 6020 sec 9.2](http://tools.ietf.org/html/rfc6020#section-9.2)) */
        uint16_t uint16_val;    /**< 16-bit unsigned integer ([RFC 6020 sec 9.2](http://tools.ietf.org/html/rfc6020#section-9.2)) */
        uint32_t uint32_val;    /**< 32-bit unsigned integer ([RFC 6020 sec 9.2](http://tools.ietf.org/html/rfc6020#section-9.2)) */
        uint64_t uint64_val;    /**< 64-bit unsigned integer ([RFC 6020 sec 9.2](http://tools.ietf.org/html/rfc6020#section-9.2)) */
    } data;
} sr_val_t;

/**
 * @brief Sysrepo error codes.
 */
typedef enum sr_error_e {
    SR_ERR_OK = 0,             /**< No error. */
    SR_ERR_INVAL_ARG,          /**< Invalid argument. */
    SR_ERR_NOMEM,              /**< Not enough memory. */
    SR_ERR_NOT_FOUND,          /**< Item not found. */
    SR_ERR_INTERNAL,           /**< Other internal error. */
    SR_ERR_INIT_FAILED,        /**< Sysrepo infra initialization failed. */
    SR_ERR_IO,                 /**< Input/Output error. */
    SR_ERR_DISCONNECT,         /**< The peer disconnected. */
    SR_ERR_MALFORMED_MSG,      /**< Malformed message. */
    SR_ERR_UNSUPPORTED,        /**< Unsupported operation requested. */
    SR_ERR_UNKNOWN_MODEL,      /**< Request includes unknown schema */
    SR_ERR_BAD_ELEMENT,        /**< Unknown element in existing schema */
    SR_ERR_VALIDATION_FAILED,  /**< Validation of the changes failed. */
    SR_ERR_OPERATION_FAILED,   /**< An operation failed. */
    SR_ERR_DATA_EXISTS,        /**< Item already exists. */
    SR_ERR_DATA_MISSING,       /**< Item does not exists. */
    SR_ERR_UNAUTHORIZED,       /**< Operation not authorized. */
    SR_ERR_LOCKED,             /**< Requested resource is already locked. */
    SR_ERR_TIME_OUT,           /**< Time out has expired. */
} sr_error_t;

/**
 * @brief Detailed sysrepo error information.
 */
typedef struct sr_error_info_s {
    const char *message;  /**< Error message. */
    const char *xpath;    /**< XPath to the node where the error has been discovered. */
} sr_error_info_t;

/**
 * @brief Returns the error message corresponding to the error code.
 *
 * @param[in] err_code Error code.
 *
 * @return Error message (statically allocated, do not free).
 */
const char *sr_strerror(int err_code);

/**
 * @brief Log levels used to determine if message of certain severity should be printed.
 */
typedef enum {
    SR_LL_NONE,  /**< Do not print any messages. */
    SR_LL_ERR,   /**< Print only error messages. */
    SR_LL_WRN,   /**< Print error and warning messages. */
    SR_LL_INF,   /**< Besides errors and warnings, print some other informational messages. */
    SR_LL_DBG    /**< Print all messages including some development debug messages. */
} sr_log_level_t;

/**
 * @brief Enables / disables / changes log level (verbosity) of logging to
 * standard error output.
 *
 * By default, logging to stderr is disabled. Setting log level to any value
 * other than SR_LL_NONE enables the logging to stderr. Setting log level
 * back to SR_LL_NONE disables the logging to stderr.
 *
 * @param[in] log_level requested log level (verbosity).
 */
void sr_log_stderr(sr_log_level_t log_level);

/**
 * @brief Enables / disables / changes log level (verbosity) of logging to system log.
 *
 * By default, logging into syslog is disabled. Setting log level to any value
 * other than SR_LL_NONE enables the logging into syslog. Setting log level
 * back to SR_LL_NONE disables the logging into syslog.
 *
 * @note Please note that enabling logging into syslog will overwrite your syslog
 * connection settings (calls openlog), if you are connected to syslog already.
 *
 * @param[in] log_level requested log level (verbosity).
 */
void sr_log_syslog(sr_log_level_t log_level);

/**
 * @brief Sets callback that will be called when a log entry would be populated.
 *
 * @param[in] level Verbosity level of the log entry.
 * @param[in] message Message of the log entry.
 */
typedef void (*sr_log_cb)(sr_log_level_t level, const char *message);

/**
 * @brief Sets callback that will be called when a log entry would be populated.
 * Callback will be called for each message with any log level.
 *
 * @param[in] log_callback Callback to be called when a log entry would populated.
 */
void sr_log_set_cb(sr_log_cb log_callback);


////////////////////////////////////////////////////////////////////////////////
// Connection / Session Management
////////////////////////////////////////////////////////////////////////////////

/**
 * @brief Flags used to override default connection handling by ::sr_connect call.
 */
typedef enum sr_conn_flag_e {
    SR_CONN_DEFAULT = 0,          /**< Default behavior - instantiate library-local Sysrepo Engine if
                                       the connection to sysrepo daemon is not possible. */
    SR_CONN_DAEMON_REQUIRED = 1,  /**< Require daemon connection - do not instantiate library-local Sysrepo Engine
                                       if the library cannot connect to the sysrepo daemon  (and return an error instead). */
    SR_CONN_DAEMON_START = 2,     /**< If sysrepo daemon is not running, and SR_CONN_DAEMON_REQUIRED was specified,
                                       start it (only if the process calling ::sr_connect is running under root privileges). */
} sr_conn_flag_t;

/**
 * @brief Options overriding default connection handling by ::sr_connect call,
 * it is supposed to be bitwise OR-ed value of any ::sr_conn_flag_t flags.
 */
typedef uint32_t sr_conn_options_t;

/**
 * @brief Flags used to override default session handling (used by ::sr_session_start
 * and ::sr_session_start_user calls).
 */
typedef enum sr_session_flag_e {
    SR_SESS_DEFAULT = 0,      /**< Default (normal) session behavior. */
    SR_SESS_CONFIG_ONLY = 1,  /**< Session will process only configuration data (e.g. sysrepo won't
                                   return any state data by ::sr_get_items / ::sr_get_items_iter calls). */
} sr_session_flag_t;

/**
 * @brief Options overriding default connection session handling,
 * it is supposed to be bitwise OR-ed value of any ::sr_session_flag_t flags.
 */
typedef uint32_t sr_sess_options_t;

/**
 * @brief Data stores that sysrepo supports. Both are editable via implicit candidate.
 * To make changes permanent in edited datastore ::sr_commit must be issued.
 * @see @ref ds_page "Datastores & Sessions" information page.
 */
typedef enum sr_datastore_e {
    SR_DS_STARTUP = 0,    /**< Contains configuration data that should be loaded by the controlled application when it starts. */
    SR_DS_RUNNING = 1,    /**< Contains currently applied configuration and state data of a running application.
                               @note This datastore is supported only by applications that subscribe for notifications
                               about the changes made in the datastore (e.g. ::sr_module_change_subscribe). */
    SR_DS_CANDIDATE = 2,  /**< Contains configuration that can be manipulated without impacting the current configuration.
                               Its content is set to the content of running datastore by default. Changes made within
                               the candidate can be later committed to the running datastore or copied to any datastore.

                               @note The main difference between working with running and candidate datastore is in commit
                               operation - commit of candidate session causes the content of running configuration to be set
                               the value of the candidate configuration (running datastore is overwritten), whereas commit of
                               runnnig session merges the changes made within the session with the actual state of running. */
} sr_datastore_t;

/**
 * @brief Connects to the sysrepo datastore (Sysrepo Engine).
 *
 * @param[in] app_name Name of the application connecting to the datastore
 * (can be a static string). Used only for accounting purposes.
 * @param[in] opts Options overriding default connection handling by this call.
 * @param[out] conn_ctx Connection context that can be used for subsequent API calls
 * (automatically allocated, it is supposed to be released by the caller using ::sr_disconnect).
 *
 * @return Error code (SR_ERR_OK on success).
 */
int sr_connect(const char *app_name, const sr_conn_options_t opts, sr_conn_ctx_t **conn_ctx);

/**
 * @brief Disconnects from the sysrepo datastore (Sysrepo Engine).
 *
 * Cleans up and frees connection context allocated by ::sr_connect. All sessions
 * started within the connection will be automatically stopped and cleaned up too.
 *
 * @param[in] conn_ctx Connection context acquired with ::sr_connect call.
 */
void sr_disconnect(sr_conn_ctx_t *conn_ctx);

/**
 * @brief Starts a new configuration session.
 *
 * @see @ref ds_page "Datastores & Sessions" for more information about datastores and sessions.
 *
 * @param[in] conn_ctx Connection context acquired with ::sr_connect call.
 * @param[in] datastore Datastore on which all sysrepo functions within this
 * session will operate. Later on, datastore can be later changed using
 * ::sr_session_switch_ds call. Functionality of some sysrepo calls does not depend on
 * datastore. If your session will contain just calls like these, you can pass
 * any valid value (e.g. SR_RUNNING).
 * @param[in] opts Options overriding default session handling.
 * @param[out] session Session context that can be used for subsequent API
 * calls (automatically allocated, can be released by calling ::sr_session_stop).
 *
 * @return Error code (SR_ERR_OK on success).
 */
int sr_session_start(sr_conn_ctx_t *conn_ctx, const sr_datastore_t datastore,
        const sr_sess_options_t opts, sr_session_ctx_t **session);

/**
 * @brief Starts a new configuration session on behalf of a different user.
 *
 * This call is intended for northbound access to sysrepo from management
 * applications, that need sysrepo to authorize the operations not only
 * against the user under which the management application is running, but
 * also against another user (e.g. user that connected to the management application).
 *
 * @note Be aware that authorization of specified user may fail with unexpected
 * errors in case that the client library uses its own Sysrepo Engine at the
 * moment and your process in not running under root privileges. To prevent
 * this situation, consider specifying SR_CONN_DAEMON_REQUIRED flag by
 * ::sr_connect call or using ::sr_session_start instead of this function.
 *
 * @see @ref ds_page "Datastores & Sessions" for more information about datastores and sessions.
 *
 * @param[in] conn_ctx Connection context acquired with ::sr_connect call.
 * @param[in] user_name Effective user name used to authorize the access to
 * datastore (in addition to automatically-detected real user name).
 * @param[in] datastore Datastore on which all sysrepo functions within this
 * session will operate. Functionality of some sysrepo calls does not depend on
 * datastore. If your session will contain just calls like these, you can pass
 * any valid value (e.g. SR_RUNNING).
 * @param[in] opts Options overriding default session handling.
 * @param[out] session Session context that can be used for subsequent API calls
 * (automatically allocated, it is supposed to be released by caller using ::sr_session_stop).
 *
 * @return Error code (SR_ERR_OK on success).
 */
int sr_session_start_user(sr_conn_ctx_t *conn_ctx, const char *user_name, const sr_datastore_t datastore,
        const sr_sess_options_t opts, sr_session_ctx_t **session);

/**
 * @brief Stops current session and releases resources tied to the session.
 *
 * @param[in] session Session context acquired with ::sr_session_start call.
 *
 * @return Error code (SR_ERR_OK on success).
 */
int sr_session_stop(sr_session_ctx_t *session);

/**
 * @brief Refreshes configuration data cached within the session and starts
 * operating on fresh data loaded from the datastore.
 *
 * Call this function in case that you leave session open for longer time period
 * and you expect that the data in the datastore may have been changed since
 * last data (re)load (which occurs by ::sr_session_start, ::sr_commit and
 * ::sr_discard_changes).
 *
 * @see @ref ds_page "Datastores & Sessions" for information about session data caching.
 *
 * @param[in] session Session context acquired with ::sr_session_start call.
 *
 * @return Error code (SR_ERR_OK on success).
 */
int sr_session_refresh(sr_session_ctx_t *session);

/**
 * @brief Changes datastore to which the session is tied to. All subsequent
 * calls will be issued on the chosen datastore.
 *
 * @param [in] session
 * @param [in] ds
 * @return Error code (SR_ERR_OK on success)
 */
int sr_session_switch_ds(sr_session_ctx_t *session, sr_datastore_t ds);

/**
 * @brief Retrieves detailed information about the error that has occurred
 * during the last operation executed within provided session.
 *
 * If multiple errors has occurred within the last operation, only the first
 * one is returned. This call is sufficient for all data retrieval and data
 * manipulation functions that operate on single-item basis. For operations
 * such as ::sr_validate or ::sr_commit where multiple errors can occur,
 * use ::sr_get_last_errors instead.
 *
 * @param[in] session Session context acquired with ::sr_session_start call.
 * @param[out] error_info Detailed error information. Be aware that
 * returned pointer may change by the next API call executed within the provided
 * session,  so it's not safe to use this function by concurrent access to the
 * same session within multiple threads. Do not free or modify returned values.
 *
 * @return Error code of the last operation executed within provided session.
 */
int sr_get_last_error(sr_session_ctx_t *session, const sr_error_info_t **error_info);

/**
 * @brief Retrieves detailed information about all errors that have occurred
 * during the last operation executed within provided session.
 *
 * Use this call instead of ::sr_get_last_error by operations where multiple
 * errors can occur, such as ::sr_validate or ::sr_commit.
 *
 * @param[in] session Session context acquired with ::sr_session_start call.
 * @param[out] error_info Array of detailed error information. Be aware that
 * returned pointer may change by the next API call executed within the provided
 * session,  so it's not safe to use this function by concurrent access to the
 * same session within multiple threads. Do not free or modify returned values.
 * @param[out] error_cnt Number of errors returned in the error_info array.
 *
 * @return Error code of the last operation executed within provided session.
 */
int sr_get_last_errors(sr_session_ctx_t *session, const sr_error_info_t **error_info, size_t *error_cnt);


////////////////////////////////////////////////////////////////////////////////
// Data Retrieval API (get / get-config functionality)
////////////////////////////////////////////////////////////////////////////////

/**
 * @brief Structure that contains information about one particular schema file installed in sysrepo.
 */
typedef struct sr_sch_revision_s {
    const char *revision;         /**< Revision of the module/submodule. */
    const char *file_path_yang;   /**< Absolute path to file where the module/submodule is stored (YANG format). */
    const char *file_path_yin;    /**< Absolute path to file where the module/submodule is stored (.yin format). */
} sr_sch_revision_t;

/**
 * @brief Structure that contains information about submodules of a module installed in sysrepo.
 */
typedef struct sr_sch_submodule_s {
    const char *submodule_name;    /**< Submodule name. */
    sr_sch_revision_t revision;    /**< Revision of the submodule. */
} sr_sch_submodule_t;

/**
 * @brief Structure that contains information about a module installed in sysrepo.
 */
typedef struct sr_schema_s {
    const char *module_name;         /**< Name of the module. */
    const char *ns;                  /**< Namespace of the module used in @ref xp_page "XPath". */
    const char *prefix;              /**< Prefix of the module. */

    sr_sch_revision_t revision;      /**< Revision the module. */

    sr_sch_submodule_t *submodules;  /**< Array of all installed submodules of the module. */
    size_t submodule_count;          /**< Number of module's submodules. */

    char **enabled_features;         /**< Array of enabled features */
    size_t enabled_feature_cnt;      /**< Number of enabled feature */
} sr_schema_t;

/**
 * @brief Format types of ::sr_get_schema result
 */
typedef enum sr_schema_format_e {
    SR_SCHEMA_YANG,                         /**< YANG format */
    SR_SCHEMA_YIN                           /**< YIN format */
}sr_schema_format_t;
/**
 * @brief Iterator used for accessing data nodes via ::sr_get_items_iter call.
 */
typedef struct sr_val_iter_s sr_val_iter_t;

/**
 * @brief Retrieves list of schemas installed in the sysrepo datastore.
 *
 * @param[in] session Session context acquired with ::sr_session_start call.
 * @param[out] schemas Array of installed schemas information (allocated by
 * the function, it is supposed to be freed by caller using ::sr_free_schemas call).
 * @param[out] schema_cnt Number of schemas returned in the array.
 *
 * @return Error code (SR_ERR_OK on success).
 */
int sr_list_schemas(sr_session_ctx_t *session, sr_schema_t **schemas, size_t *schema_cnt);

/**
 * @brief Retrieves the content of specified schema file. If the module
 * can not be found SR_ERR_NOT_FOUND is returned.
 *
 * @param[in] session Session context acquired with ::sr_session_start call.
 * @param[in] module_name Name of the requested module.
 * @param[in] revision Requested revision of the module. If NULL
 * is passed, the latest revision will be returned.
 * @param[in] submodule_name Name of the requested submodule. Pass NULL if you are
 * requesting the content of the main module.
 * @param[in] format of the returned schema
 * @param[out] schema_content Content of the specified schema file. Automatically
 * allocated by the function, should be freed by the caller.
 *
 * @return Error code (SR_ERR_OK on success).
 */
int sr_get_schema(sr_session_ctx_t *session, const char *module_name, const char *revision,
         const char *submodule_name, sr_schema_format_t format, char **schema_content);

/**
 * @brief Retrieves a single data element stored under provided XPath. If multiple
 * nodes matches the xpath SR_ERR_INVAL_ARG is returned.
 *
 * If the xpath identifies an empty leaf, a list or a container, the value
 * has no data filled in and its type is set properly (SR_LEAF_EMPTY_T / SR_LIST_T / SR_CONTAINER_T / SR_CONTAINER_PRESENCE_T).
 *
 * @see @ref xp_page "XPath Addressing" documentation, or
 * https://tools.ietf.org/html/draft-ietf-netmod-yang-json#section-6.11
 * for XPath syntax used for identification of yang nodes in sysrepo calls.
 *
 * @see Use ::sr_get_items or ::sr_get_items_iter for retrieving larger chunks
 * of data from the datastore. Since they retrieve the data from datastore in
 * larger chunks, they can work much more efficiently than multiple ::sr_get_item calls.
 *
 * @param[in] session Session context acquired with ::sr_session_start call.
 * @param[in] xpath @ref xp_page "XPath" identifier of the data element to be retrieved.
 * @param[out] value Structure containing information about requested element
 * (allocated by the function, it is supposed to be freed by the caller using ::sr_free_val).
 *
 * @return Error code (SR_ERR_OK on success)
 */
int sr_get_item(sr_session_ctx_t *session, const char *xpath, sr_val_t **value);

/**
 * @brief Retrieves an array of data elements matching provided XPath
 *
 * All data elements are transferred within one message from the datastore,
 * which is much more efficient that calling multiple ::sr_get_item calls.
 *
 * If the user does not have read permission to access certain nodes, these
 * won't be part of the result. SR_ERR_NOT_FOUND will be returned if there are
 * no nodes match xpath in the data tree, or the user does not have read permission to access them.
 *
 * If the response contains too many elements time out may be exceeded, SR_ERR_TIME_OUT
 * will be returned, use ::sr_get_items_iter.
 *
 * @see @ref xp_page "XPath Addressing" documentation, or
 * https://tools.ietf.org/html/draft-ietf-netmod-yang-json#section-6.11
 * for XPath syntax used for identification of yang nodes in sysrepo calls.
 *
 * @see ::sr_get_items_iter can be used for the same purpose as ::sr_get_items
 * call if you expect that ::sr_get_items could return too large data sets.
 * Since ::sr_get_items_iter also retrieves the data from datastore in larger chunks,
 * in can still work very efficiently for large datasets.
 *
 * @param[in] session Session context acquired with ::sr_session_start call.
 * @param[in] xpath @ref xp_page "XPath" identifier of the data element to be retrieved.
 * @param[out] values Array of structures containing information about requested data elements
 * (allocated by the function, it is supposed to be freed by the caller using ::sr_free_values).
 * @param[out] value_cnt Number of returned elements in the values array.
 *
 * @return Error code (SR_ERR_OK on success).
 */
int sr_get_items(sr_session_ctx_t *session, const char *xpath, sr_val_t **values, size_t *value_cnt);

/**
 * @brief Creates an iterator for retrieving of the data elements stored under provided xpath.
 *
 * Requested data elements are transferred from the datastore in larger chunks
 * of pre-defined size, which is much more efficient that calling multiple
 * ::sr_get_item calls, and may be less memory demanding than calling ::sr_get_items
 * on very large datasets.
 *
 * @see @ref xp_page "XPath Addressing" documentation, or
 * https://tools.ietf.org/html/draft-ietf-netmod-yang-json#section-6.11
 * for XPath syntax used for identification of yang nodes in sysrepo calls.
 *
 * @see ::sr_get_item_next for iterating over returned data elements.
 * @note Iterator allows to iterate through the values once. To start iteration
 *  from the beginning new iterator must be created.
 *
 * @param[in] session Session context acquired with ::sr_session_start call.
 * @param[in] xpath @ref xp_page "XPath" identifier of the data element / subtree to be retrieved.
 * @param[out] iter Iterator context that can be used to retrieve individual data
 * elements via ::sr_get_item_next calls. Allocated by the function, should be
 * freed with ::sr_free_val_iter.
 *
 * @return Error code (SR_ERR_OK on success).
 */
int sr_get_items_iter(sr_session_ctx_t *session, const char *xpath, sr_val_iter_t **iter);

/**
 * @brief Returns the next item from the dataset of provided iterator created
 * by ::sr_get_items_iter call. If there is no item left SR_ERR_NOT_FOUND is returned.
 *
 * @param[in] session Session context acquired with ::sr_session_start call.
 * @param[in,out] iter Iterator acquired with ::sr_get_items_iter call.
 * @param[out] value Structure containing information about requested element
<<<<<<< HEAD
 * (allocated by the function, it is supposed to be freed by the caller using ::sr_free_val).
=======
 * (allocated by the function, it is supposed to be freed by caller using ::sr_free_val).
>>>>>>> 2a372076
 *
 * @return Error code (SR_ERR_OK on success).
 */
int sr_get_item_next(sr_session_ctx_t *session, sr_val_iter_t *iter, sr_val_t **value);


////////////////////////////////////////////////////////////////////////////////
// Data Manipulation API (edit-config functionality)
////////////////////////////////////////////////////////////////////////////////

/**
 * @brief Flags used to override default behavior of data manipulation calls.
 */
typedef enum sr_edit_flag_e {
    SR_EDIT_DEFAULT = 0,        /**< Default behavior - recursive and non-strict. */
    SR_EDIT_NON_RECURSIVE = 1,  /**< Non-recursive behavior:
                                     by ::sr_set_item, all preceding nodes (parents) of the identified element must exist,
                                     by ::sr_delete_item xpath must not identify an non-empty list or non-empty container. */
    SR_EDIT_STRICT = 2          /**< Strict behavior:
                                     by ::sr_set_item the identified element must not exist (similar to netconf create operation),
                                     by ::sr_delete_item the identified element must exist (similar to netconf delete operation). */
} sr_edit_flag_t;

/**
 * @brief Options overriding default behavior of data manipulation calls,
 * it is supposed to be bitwise OR-ed value of any ::sr_edit_flag_t flags.
 */
typedef uint32_t sr_edit_options_t;

/**
 * @brief Options for specifying move direction of ::sr_move_item call.
 */
typedef enum sr_move_position_e {
    SR_MOVE_BEFORE = 0,    /**< Move the specified item before the selected sibling. */
    SR_MOVE_AFTER = 1,     /**< Move the specified item after the selected. */
    SR_MOVE_FIRST = 2,     /**< Move the specified item to the position of the first child. */
    SR_MOVE_LAST = 3,      /**< Move the specified item to the position of the last child. */
} sr_move_position_t;

/**
 * @brief Sets the value of the leaf, leaf-list, list or presence container.
 *
 * With default options it recursively creates all missing nodes (containers and
 * lists including their key leaves) in the xpath to the specified node (can be
 * turned off with SR_EDIT_NON_RECURSIVE option). If SR_EDIT_STRICT flag is set,
 * the node must not exist (otherwise an error is returned). Setting of a leaf-list
 * value appends the value at the end of the leaf-list. To create a list use
 * xpath with key values included and pass NULL as value argument.
 *
 * @param[in] session Session context acquired with ::sr_session_start call.
 * @param[in] xpath @ref xp_page "XPath" identifier of the data element to be set.
 * @param[in] value Value to be set on specified xpath. xpath member of the
 * ::sr_val_t structure can be NULL. Value will be copied - can be allocated on stack.
 * @param[in] opts Options overriding default behavior of this call.
 *
 * @return Error code (SR_ERR_OK on success).
 */
int sr_set_item(sr_session_ctx_t *session, const char *xpath, const sr_val_t *value, const sr_edit_options_t opts);

/**
 * @brief Deletes the nodes under the specified xpath.
 *
 * To delete non-empty lists or containers SR_EDIT_NON_RECURSIVE flag must not be set.
 * If SR_EDIT_STRICT flag is set the specified node must must exist in the datastore.
 * If the xpath includes the list keys, the specified list instance is deleted.
 * If the xpath to list does not include keys, all instances of the list are deleted.
 * SR_ERR_UNAUTHORIZED will be returned if the user does not have write permission to any affected node.
 *
 * @param[in] session Session context acquired with ::sr_session_start call.
 * @param[in] xpath @ref xp_page "XPath" identifier of the data element to be deleted.
 * @param[in] opts Options overriding default behavior of this call.
 *
 * @return Error code (SR_ERR_OK on success).
 **/
int sr_delete_item(sr_session_ctx_t *session, const char *xpath, const sr_edit_options_t opts);

/**
 * @brief Move the instance of an user-ordered list or leaf-list to the specified position.
 *
 * Item can be move to the first or last position or positioned relatively to its sibling.
 * @note To determine current order, you can issue a ::sr_get_items call
 * (without specifying keys of the list in question).
 *
 * @param[in] session Session context acquired with ::sr_session_start call.
 * @param[in] xpath @ref xp_page "XPath" identifier of the data element to be moved.
 * @param[in] position Requested move direction.
 * @param[in] relative_item xpath Identifier of the data element that is used
 * to determine relative position, used only if position argument is SR_MOVE_BEFORE or SR_MOVE_AFTER.
 *
 * @return Error code (SR_ERR_OK on success).
 */
int sr_move_item(sr_session_ctx_t *session, const char *xpath, const sr_move_position_t position, const char *relative_item);

/**
 * @brief Perform the validation of changes made in current session, but do not
 * commit nor discard them.
 *
 * Provides only YANG validation, commit verify subscribers won't be notified in this case.
 *
 * @see Use ::sr_get_last_errors to retrieve error information if the validation
 * returned with an error.
 *
 * @param[in] session Session context acquired with ::sr_session_start call.
 *
 * @return Error code (SR_ERR_OK on success).
 */
int sr_validate(sr_session_ctx_t *session);

/**
 * @brief Apply changes made in current session.
 *
 * @note Note that in case that you are committing to the running datstore, you also
 * need to copy the config to startup to make changes permanent after restart.
 *
 * @see Use ::sr_get_last_errors to retrieve error information if the commit
 * operation returned with an error.
 *
 * @param[in] session Session context acquired with ::sr_session_start call.
 *
 * @return Error code (SR_ERR_OK on success).
 */
int sr_commit(sr_session_ctx_t *session);

/**
 * @brief Discard non-committed changes made in current session.
 *
 * @param[in] session Session context acquired with ::sr_session_start call.
 *
 * @return Error code (SR_ERR_OK on success).
 */
int sr_discard_changes(sr_session_ctx_t *session);

/**
 * @brief Replaces an entire configuration datastore  with the contents of
 * another complete configuration datastore. If the module is specified, limits
 * the copy operation only to one specified module. If it's not specified,
 * the operation is performed on all modules that are currently active in the
 * source datastore.
 *
 * If the target datastore exists, it is overwritten. Otherwise, a new one is created.
 *
 * @note ::sr_session_refresh is needed to see the result of a copy-config operation
 * in a session apart from the case when SR_DS_CANDIDATE is the destination datastore.
 * Since the candidate is not shared among sessions, data trees are copied only to the
 * canidate in the session issuing the copy-config operation.
 *
 * @note Operation may fail, if it tries to copy a not enabled configuration to the
 * running datastore.
 *
 * @param[in] session Session context acquired with ::sr_session_start call.
 * @param[in] module_name If specified, only limits the copy operation only to
 * one specified module.
 * @param[in] src_datastore Source datastore.
 * @param[in] dst_datastore Destination datastore.
 *
 * @return Error code (SR_ERR_OK on success).
 */
int sr_copy_config(sr_session_ctx_t *session, const char *module_name,
        sr_datastore_t src_datastore, sr_datastore_t dst_datastore);


////////////////////////////////////////////////////////////////////////////////
// Locking API
////////////////////////////////////////////////////////////////////////////////

/**
 * @brief Locks the datastore which the session is tied to. If there is
 * a module locked by the other session SR_ERR_LOCKED is returned.
 * Operation fails if there is a modified data tree in session.
 *
 * All data models within the datastore will be locked for writing until
 * ::sr_unlock_datastore is called or until the session is stopped or terminated
 * for any reason.
 *
 * The lock operation will not be allowed if the user does not have sufficient
 * permissions for writing into each of the data models in the datastore.
 *
 * @param[in] session Session context acquired with ::sr_session_start call.
 *
 * @return Error code (SR_ERR_OK on success).
 */
int sr_lock_datastore(sr_session_ctx_t *session);

/**
 * @brief Unlocks the datastore which the session is tied to.
 *
 * All data models within the datastore will be unlocked if they were locked
 * by this session.
 *
 * @param[in] session Session context acquired with ::sr_session_start call.
 *
 * @return Error code (SR_ERR_OK on success).
 */
int sr_unlock_datastore(sr_session_ctx_t *session);

/**
 * @brief Locks specified data module within the datastore which the session
 * is tied to. Operation fails if the data tree has been modified.
 *
 * Specified data module will be locked for writing in the datastore until
 * ::sr_unlock_module is called or until the session is stopped or terminated
 * for any reason.
 *
 * The lock operation will not be allowed if the user does not have sufficient
 * permissions for writing into the specified data module.
 *
 * @param[in] session Session context acquired with ::sr_session_start call.
 * @param[in] module_name Name of the module to be locked.
 *
 * @return Error code (SR_ERR_OK on success).
 */
int sr_lock_module(sr_session_ctx_t *session, const char *module_name);

/**
 * @brief Unlocks specified data module within the datastore which the session
 * is tied to.
 *
 * Specified data module will be unlocked if was locked in the datastore
 * by this session.
 *
 * @param[in] session Session context acquired with ::sr_session_start call.
 * @param[in] module_name Name of the module to be unlocked.
 *
 * @return Error code (SR_ERR_OK on success).
 */
int sr_unlock_module(sr_session_ctx_t *session, const char *module_name);


////////////////////////////////////////////////////////////////////////////////
// Notification API - EXPERIMENTAL !!! (API may change in the next release)
////////////////////////////////////////////////////////////////////////////////

/**
 * @brief Sysrepo subscription context returned from sr_*_subscribe calls,
 * it is supposed to be released by the caller using ::sr_unsubscribe call.
 */
typedef struct sr_subscription_ctx_s sr_subscription_ctx_t;

/**
 * @brief Callback to be called by the event of changing any running datastore
 * content within a module. Subscribe to it by ::sr_module_change_subscribe call.
 *
 * @param[in] session Automatically-created session that can be used for
 * obtaining changed data (e.g. with ::sr_get_item, ::sr_get_items or
 * ::sr_get_items_iter calls). Do not stop this session.
 * @param[in] module_name Name of the module where the change has occurred.
 * @param[in] private_ctx Private context opaque to sysrepo, as passed to
 * ::sr_module_change_subscribe call.
 */
typedef void (*sr_module_change_cb)(sr_session_ctx_t *session, const char *module_name, void *private_ctx);

/**
 * @brief Callback to be called by the event of installation / uninstallation
 * of a new module into sysrepo. Subscribe to it by ::sr_module_install_subscribe call.
 *
 * @param[in] module_name Name of the newly installed / uinstalled module.
 * @param[in] revision Revision of the newly installed module (if specified
 * within the YANG model).
 * @param[in] installed TRUE if the module has been installed, FALSE if uninstalled.
 * @param[in] private_ctx Private context opaque to sysrepo, as passed to
 * ::sr_module_install_subscribe call.
 */
typedef void (*sr_module_install_cb)(const char *module_name, const char *revision, bool installed, void *private_ctx);

/**
 * @brief Callback to be called by the event of enabling / disabling of
 * a YANG feature within a module. Subscribe to it by ::sr_feature_enable_subscribe call.
 *
 * @param[in] module_name Name of the module where the feature has been enabled / disabled.
 * @param[in] feature_name Name of the feature that has been enabled / disabled.
 * @param[in] enabled TRU if the feature has been enabled, FALSE if disabled.
 * @param[in] private_ctx Private context opaque to sysrepo, as passed to
 * ::sr_feature_enable_subscribe call.
 */
typedef void (*sr_feature_enable_cb)(const char *module_name, const char *feature_name, bool enabled, void *private_ctx);

/**
 * @brief Subscribes for notifications about the changes in any running datastore
 * content within specified module.
 *
 * @param[in] session Session context acquired with ::sr_session_start call.
 * @param[in] module_name Module name of the interest for change notifications.
 * @param[in] enable_running TRUE if this subscription should enable the contents
 * of the module in the running datastore (if the application subscribing to the
 * event is the "owner" of the data), FALSE otherwise (e.g. if you are just
 * interested in the changes of other application's data).
 * @param[in] callback Callback to be called when the event occurs.
 * @param[in] private_ctx Private context passed to the callback function, opaque to sysrepo.
 * @param[out] subscription Subscription context that can be passed to ::sr_unsubscribe.
 * An existing subscription context can be passed in - in that case the same context will be used
 * for multiple subscriptions and a single ::sr_unsubscribe call will unsubscribe from all of them.
 * Otherwise the memory pointed to by the subscription passed in must be inititialized to NULL.
 *
 * @return Error code (SR_ERR_OK on success).
 */
int sr_module_change_subscribe(sr_session_ctx_t *session, const char *module_name, bool enable_running,
        sr_module_change_cb callback, void *private_ctx, sr_subscription_ctx_t **subscription);

/**
 * @brief Subscribes for notifications about installation / uninstallation
 * of a new module into sysrepo.
 *
 * Mainly intended for northbound management applications that need to be
 * always aware of all active modules installed in sysrepo.
 *
 * @param[in] session Session context acquired with ::sr_session_start call.
 * @param[in] callback Callback to be called when the event occurs.
 * @param[in] private_ctx Private context passed to the callback function, opaque to sysrepo.
 * @param[out] subscription Subscription context that can be passed to ::sr_unsubscribe.
 * An existing subscription context can be passed in - in that case the same context will be used
 * for multiple subscriptions and a single ::sr_unsubscribe call will unsubscribe from all of them.
 * Otherwise the memory pointed to by the subscription passed in must be inititialized to NULL.
 *
 * @return Error code (SR_ERR_OK on success).
 */
int sr_module_install_subscribe(sr_session_ctx_t *session, sr_module_install_cb callback, void *private_ctx,
        sr_subscription_ctx_t **subscription);

/**
 * @brief Subscribes for notifications about enabling / disabling of
 * a YANG feature within a module.
 *
 * Mainly intended for northbound management applications that need to be
 * always aware of all active features within the modules installed in sysrepo.
 *
 * @param[in] session Session context acquired with ::sr_session_start call.
 * @param[in] callback Callback to be called when the event occurs.
 * @param[in] private_ctx Private context passed to the callback function, opaque to sysrepo.
 * @param[out] subscription Subscription context that can be passed to ::sr_unsubscribe.
 * An existing subscription context can be passed in - in that case the same context will be used
 * for multiple subscriptions and a single ::sr_unsubscribe call will unsubscribe from all of them.
 * Otherwise the memory pointed to by the subscription passed in must be inititialized to NULL.
 *
 * @return Error code (SR_ERR_OK on success).
 */
int sr_feature_enable_subscribe(sr_session_ctx_t *session, sr_feature_enable_cb callback, void *private_ctx,
        sr_subscription_ctx_t **subscription);

/**
 * @brief Unsubscribes from a subscription acquired by any of sr_*_subscribe
 * calls and releases all subscription-related data.
 *
 * @param[in] session Session context acquired with ::sr_session_start call.
 * Does not need to be the same as used for subscribing. NULL can be passed too,
 * in that case a temporary session used for unsubscribe will be automatically
 * created by sysrepo.
 * @param[in] subscription Subscription context acquired by any of sr_*_subscribe calls.
 *
 * @return Error code (SR_ERR_OK on success).
 */
int sr_unsubscribe(sr_session_ctx_t *session, sr_subscription_ctx_t *subscription);


////////////////////////////////////////////////////////////////////////////////
// RPC API - EXPERIMENTAL !!! (API may change in the next release)
////////////////////////////////////////////////////////////////////////////////

/**
 * @brief Callback to be called by the delivery of RPC specified by xpath.
 * Subscribe to it by ::sr_rpc_subscribe call.
 *
 * @param[in] xpath XPath identifying the RPC.
 * @param[in] input Array of input parameters.
 * @param[in] input_cnt Number of input parameters.
 * @param[out] output Array of output parameters. Should be allocated on heap,
 * will be freed by sysrepo after sending of the RPC response.
 * @param[out] output_cnt Number of output parameters.
 * @param[in] private_ctx Private context opaque to sysrepo, as passed to
 * ::sr_rpc_subscribe call.
 *
 * @return Error code (SR_ERR_OK on success).
 */
typedef int (*sr_rpc_cb)(const char *xpath, const sr_val_t *input, const size_t input_cnt,
        sr_val_t **output, size_t *output_cnt, void *private_ctx);

/**
 * @brief Subscribes for delivery of RPC specified by xpath.
 *
 * @param[in] session Session context acquired with ::sr_session_start call.
 * @param[in] xpath XPath identifying the RPC.
 * @param[in] callback Callback to be called when the RPC is called.
 * @param[in] private_ctx Private context passed to the callback function, opaque to sysrepo.
 * @param[out] subscription Subscription context that can be passed to ::sr_unsubscribe.
 * An existing subscription context can be passed in - in that case the same context will be used
 * for multiple subscriptions and a single ::sr_unsubscribe call will unsubscribe from all of them.
 * Otherwise the memory pointed to by the subscription passed in must be inititialized to NULL.
 *
 * @return Error code (SR_ERR_OK on success).
 */
int sr_rpc_subscribe(sr_session_ctx_t *session, const char *xpath, sr_rpc_cb callback,
        void *private_ctx, sr_subscription_ctx_t **subscription);

/**
 * @brief Sends a RPC specified by xpath and waits for the result.
 *
 * @param[in] session Session context acquired with ::sr_session_start call.
 * @param[in] xpath XPath identifying the RPC.
 * @param[in] input Array of input parameters (array of all nodes that hold some
 * data in RPC input subtree - same as ::sr_get_items would return).
 * @param[in] input_cnt Number of input parameters.
 * @param[out] output Array of output parameters (all nodes that hold some data
 * in RPC output subtree). Will be allocated by sysrepo and should be freed by
 * caller using ::sr_free_values.
 * @param[out] output_cnt Number of output parameters.
 *
 * @return Error code (SR_ERR_OK on success).
 */
int sr_rpc_send(sr_session_ctx_t *session, const char *xpath,
        const sr_val_t *input,  const size_t input_cnt, sr_val_t **output, size_t *output_cnt);


////////////////////////////////////////////////////////////////////////////////
// Cleanup Routines
////////////////////////////////////////////////////////////////////////////////

/**
 * @brief Frees ::sr_val_t structure and all memory allocated within it.
 *
 * @param[in] value Value to be freed.
 */
void sr_free_val(sr_val_t *value);

/**
 * @brief Frees array of ::sr_val_t structures (and all memory allocated
 * within of each array element).
 *
 * @param[in] values Array of values to be freed.
 * @param[in] count Number of elements stored in the array.
 */
void sr_free_values(sr_val_t *values, size_t count);

/**
 * @brief Frees ::sr_val_iter_t iterator and all memory allocated within it.
 *
 * @param[in] iter Iterator to be freed.
 */
void sr_free_val_iter(sr_val_iter_t *iter);

/**
 * @brief Frees array of ::sr_schema_t structures (and all memory allocated
 * within of each array element).
 *
 * @param [in] schemas Array of schemas to be freed.
 * @param [in] count Number of elements stored in the array.
 */
void sr_free_schemas(sr_schema_t *schemas, size_t count);

/**@} cl */

#endif<|MERGE_RESOLUTION|>--- conflicted
+++ resolved
@@ -616,11 +616,7 @@
  * @param[in] session Session context acquired with ::sr_session_start call.
  * @param[in,out] iter Iterator acquired with ::sr_get_items_iter call.
  * @param[out] value Structure containing information about requested element
-<<<<<<< HEAD
  * (allocated by the function, it is supposed to be freed by the caller using ::sr_free_val).
-=======
- * (allocated by the function, it is supposed to be freed by caller using ::sr_free_val).
->>>>>>> 2a372076
  *
  * @return Error code (SR_ERR_OK on success).
  */
