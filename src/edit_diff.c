/**
 * @file edit_diff.c
 * @author Michal Vasko <mvasko@cesnet.cz>
 * @brief routines for sysrepo edit and diff data tree handling
 *
 * @copyright
 * Copyright 2018 Deutsche Telekom AG.
 * Copyright 2018 - 2019 CESNET, z.s.p.o.
 *
 * Licensed under the Apache License, Version 2.0 (the "License");
 * you may not use this file except in compliance with the License.
 * You may obtain a copy of the License at
 *
 *    http://www.apache.org/licenses/LICENSE-2.0
 *
 * Unless required by applicable law or agreed to in writing, software
 * distributed under the License is distributed on an "AS IS" BASIS,
 * WITHOUT WARRANTIES OR CONDITIONS OF ANY KIND, either express or implied.
 * See the License for the specific language governing permissions and
 * limitations under the License.
 */
#include "common.h"

#include <assert.h>
#include <inttypes.h>
#include <pthread.h>
#include <stdint.h>
#include <stdlib.h>
#include <string.h>
#include <sys/types.h>
#include <unistd.h>

#include <libyang/libyang.h>

enum insert_val {
    INSERT_DEFAULT = 0,
    INSERT_FIRST,
    INSERT_LAST,
    INSERT_BEFORE,
    INSERT_AFTER
};

/**
 * @brief Find CID meta of a diff node or its parents.
 *
 * @param[in] diff Diff node.
 * @param[out] cid Found stored CID, 0 if none found.
 * @param[out] meta_own Whether \p pid and \p conn_ptr are own or inherited.
 * @return err_info, NULL on success.
 */
static void
sr_diff_find_cid(struct lyd_node *diff, sr_cid_t *cid, int *meta_own)
{
    struct lyd_node *parent;
    struct lyd_meta *cid_meta = NULL;

    if (cid) {
        *cid = 0;
    }
    if (meta_own) {
        *meta_own = 0;
    }

    if (!diff) {
        return;
    }

    for (parent = diff; parent; parent = lyd_parent(parent)) {
        cid_meta = lyd_find_meta(parent->meta, NULL, SR_YANG_MOD ":cid");

        if (!cid || cid_meta) {
            /* we found everything */
            if (cid) {
                *cid = cid_meta->value.uint32;
            }
            if (meta_own && (parent == diff) && cid_meta) {
                *meta_own = 1;
            }
            break;
        }
    }
}

/**
 * @brief Update (inherited) CID meta of a diff node.
 *
 * @param[in] diff_node Diff node to examine.
 * @param[in] cid CID of the diff merge source (new owner of these oper diff nodes).
 * @param[in] keep_cur_child Whether to keep current meta for direct children.
 * @return err_info, NULL on success.
 */
static sr_error_info_t *
sr_diff_update_cid(struct lyd_node *diff_node, sr_cid_t cid, int keep_cur_child)
{
    sr_error_info_t *err_info = NULL;
    struct lyd_node *child;
    int meta_own;
    char cid_str[21];
    sr_cid_t cur_cid, child_cid;

    assert(cid);

    /* learn current CID */
    sr_diff_find_cid(diff_node, &cur_cid, &meta_own);

    /* it may need to be set for children */
    child_cid = cur_cid;

    if (!cur_cid || (cur_cid != cid)) {
        if (meta_own) {
            /* remove meta from the node */
            sr_edit_del_meta_attr(diff_node, "cid");

            /* effective CID changed */
            sr_diff_find_cid(diff_node, &cur_cid, NULL);
        }

        if (cur_cid != cid) {
            /* add meta of the new connection */
            sprintf(cid_str, "%"PRIu32, cid);
            if (lyd_new_meta(LYD_CTX(diff_node), diff_node, NULL, SR_YANG_MOD ":cid", cid_str, 0, NULL)) {
                sr_errinfo_new_ly(&err_info, LYD_CTX(diff_node));
                return err_info;
            }
        }

        if (!keep_cur_child || !child_cid) {
            /* there was no CID before so ignore keep_cur_child */
            return NULL;
        }

        /* keep meta of the current connection for children */
        sprintf(cid_str, "%"PRIu32, child_cid);

        LY_LIST_FOR(lyd_child_no_keys(diff_node), child) {
            sr_diff_find_cid(child, NULL, &meta_own);
            if (!meta_own) {
                if (lyd_new_meta(LYD_CTX(diff_node), child, NULL, SR_YANG_MOD ":cid", cid_str, 0, NULL)) {
                    sr_errinfo_new_ly(&err_info, LYD_CTX(diff_node));
                    return err_info;
                }
            }
        }
    }

    return NULL;
}

LY_ERR
sr_lyd_diff_merge_cb(const struct lyd_node *src_node, struct lyd_node *trg_node, void *cid_p)
{
    sr_error_info_t *err_info = NULL;
    char *origin = NULL, *cur_origin = NULL;
    struct lyd_node *child;

    /* update CID of the new node */
    if ((err_info = sr_diff_update_cid(trg_node, *((sr_cid_t *)cid_p), src_node ? 1 : 0))) {
        goto cleanup;
    }

    if (!src_node) {
        /* origin must be correct, it is either inherited (from some of our parent that was properly merged
         * with its origin) or its is explicitly set (when it was copied into the diff with the nodes) */
        return LY_SUCCESS;
    }

    /* fix origin of the new node, keep origin of descendants for now */
    sr_edit_diff_get_origin(trg_node, &cur_origin, NULL);
    sr_edit_diff_get_origin(src_node, &origin, NULL);
    if ((err_info = sr_edit_diff_set_origin(trg_node, origin, 1))) {
        goto cleanup;
    }
    LY_LIST_FOR(lyd_child_no_keys(trg_node), child) {
        if ((err_info = sr_edit_diff_set_origin(child, cur_origin, 0))) {
            goto cleanup;
        }
    }

cleanup:
    free(origin);
    free(cur_origin);
    if (err_info) {
        sr_errinfo_free(&err_info);
        return LY_EINT;
    }
    return LY_SUCCESS;
}

LY_ERR
sr_lyd_diff_apply_cb(const struct lyd_node *diff_node, struct lyd_node *data_node, void *user_data)
{
    sr_error_info_t *err_info = NULL;
    char *origin;

    (void)user_data;

    /* copy origin */
    sr_edit_diff_get_origin(diff_node, &origin, NULL);
    err_info = sr_edit_diff_set_origin(data_node, origin, 1);
    free(origin);
    if (err_info) {
        sr_errinfo_free(&err_info);
        return LY_EINT;
    }

    return LY_SUCCESS;
}

/**
 * @brief Find a previous (leaf-)list instance.
 *
 * @param[in] llist (Leaf-)list instance.
 * @return Previous instance, NULL if first.
 */
static const struct lyd_node *
sr_edit_find_previous_instance(const struct lyd_node *llist)
{
    struct lyd_node *prev_inst;

    if (!llist->prev->next) {
        /* the only/first node */
        return NULL;
    }

    for (prev_inst = llist->prev; prev_inst->schema != llist->schema; prev_inst = prev_inst->prev) {
        if (!prev_inst->prev->next) {
            /* no instance before */
            prev_inst = NULL;
            break;
        }
    }

    return prev_inst;
}

/**
 * @brief Check whether a (leaf-)list instance was moved.
 *
 * @param[in] match_node Node instance in the data tree.
 * @param[in] insert Insert place.
 * @param[in] anchor_node Optional relative instance in the data tree.
 * @return 0 if not, non-zero if it was.
 */
static int
sr_edit_userord_is_moved(const struct lyd_node *match_node, enum insert_val insert, const struct lyd_node *anchor_node)
{
    const struct lyd_node *sibling;

    assert(match_node && (((insert != INSERT_BEFORE) && (insert != INSERT_AFTER)) || anchor_node));
    assert(lysc_is_userordered(match_node->schema));

    switch (insert) {
    case INSERT_DEFAULT:
        /* with no insert attribute it can never be moved */
        return 0;

    case INSERT_FIRST:
    case INSERT_AFTER:
        sibling = sr_edit_find_previous_instance(match_node);
        if (sibling == anchor_node) {
            /* match_node is after the anchor node (or is the first) */
            return 0;
        }

        /* node is moved */
        return 1;

    case INSERT_LAST:
    case INSERT_BEFORE:
        if (!match_node->next) {
            /* last node */
            sibling = NULL;
        } else {
            for (sibling = match_node->next; sibling->schema != match_node->schema; sibling = sibling->next) {
                if (!sibling->next) {
                    /* no instance after, it is the last */
                    sibling = NULL;
                    break;
                }
            }
        }
        if (sibling == anchor_node) {
            /* match_node is before the anchor node (or is the last) */
            return 0;
        }

        /* node is moved */
        return 1;
    }

    /* unreachable */
    assert(0);
    return 0;
}

/**
 * @brief Find a matching node in data tree for a specific (leaf-)list instance.
 *
 * @param[in] sibling First data tree sibling.
 * @param[in] llist Arbitrary instance of the (leaf-)list.
 * @param[in] userord_anchor Preceding user-ordered anchor of the searched instance.
 * @param[out] match Matching instance in the data tree.
 * @return err_info, NULL on success.
 */
static sr_error_info_t *
sr_edit_find_userord_predicate(const struct lyd_node *sibling, const struct lyd_node *llist, const char *userord_anchor,
        struct lyd_node **match)
{
    sr_error_info_t *err_info = NULL;
    struct lyd_node *iter;
    uint32_t cur_pos, pos;
    int found = 0;
    LY_ERR lyrc;

    if (lysc_is_dup_inst_list(llist->schema)) {
        pos = atoi(userord_anchor);
        cur_pos = 1;
        LYD_LIST_FOR_INST(sibling, llist->schema, iter) {
            if (cur_pos == pos) {
                found = 1;
                break;
            }
            ++cur_pos;
        }
        if (!found) {
            sr_errinfo_new(&err_info, SR_ERR_NOT_FOUND, "Node \"%s\" instance to insert next to not found.",
                    llist->schema->name);
            return err_info;
        }
        *match = iter;
    } else {
        lyrc = lyd_find_sibling_val(sibling, llist->schema, userord_anchor, strlen(userord_anchor), match);
        if (lyrc == LY_ENOTFOUND) {
            sr_errinfo_new(&err_info, SR_ERR_NOT_FOUND, "Node \"%s\" instance to insert next to not found.",
                    llist->schema->name);
            return err_info;
        } else if (lyrc) {
            sr_errinfo_new_ly(&err_info, LYD_CTX(llist));
            return err_info;
        }
    }

    return NULL;
}

/**
 * @brief Find a possibly matching node instance in data tree for an edit node.
 *
 * @param[in] first_node First sibling in the data tree.
 * @param[in] edit_node Edit node to match.
 * @param[out] match_p Matching node.
 * @return err_info, NULL on success.
 */
static sr_error_info_t *
sr_edit_find_match(const struct lyd_node *first_node, const struct lyd_node *edit_node, struct lyd_node **match_p)
{
    sr_error_info_t *err_info = NULL;
    const struct lysc_node *schema = NULL;
    const struct lys_module *mod = NULL;
    LY_ERR lyrc;

    if (!edit_node->schema) {
        /* opaque node, find target module first */
        mod = lyd_owner_module(edit_node);
        if (mod) {
            /* find target schema node */
            schema = lys_find_child(edit_node->parent ? edit_node->parent->schema : NULL, mod,
                    ((struct lyd_node_opaq *)edit_node)->name.name, 0, 0, 0);
        }
        if (schema) {
            lyrc = lyd_find_sibling_val(first_node, schema, NULL, 0, match_p);
        } else {
            *match_p = NULL;
            lyrc = LY_ENOTFOUND;
        }
    } else if (edit_node->schema->nodetype & (LYS_LIST | LYS_LEAFLIST)) {
        /* exact (leaf-)list instance */
        lyrc = lyd_find_sibling_first(first_node, edit_node, match_p);
    } else {
        /* any existing instance */
        lyrc = lyd_find_sibling_val(first_node, edit_node->schema, NULL, 0, match_p);
    }

    /* check for errors */
    if (lyrc && (lyrc != LY_ENOTFOUND)) {
        sr_errinfo_new_ly(&err_info, LYD_CTX(edit_node));
        return err_info;
    }

    return NULL;
}

/**
 * @brief Find a matching node in data tree for an edit node.
 *
 * @param[in] first_node First sibling in the data tree.
 * @param[in] edit_node Edit node to match.
 * @param[in] op Operation of the edit node.
 * @param[in] insert Optional insert place of the operation.
 * @param[in] userord_anchor Optional user-ordered list anchor of relative (leaf-)list instance of the operation.
 * @param[in] dflt_ll_skip Whether to skip found default leaf-list instance.
 * @param[out] match_p Matching node.
 * @param[out] val_equal_p Whether even the value matches.
 * @return err_info, NULL on success.
 */
static sr_error_info_t *
sr_edit_find(const struct lyd_node *first_node, const struct lyd_node *edit_node, enum edit_op op, enum insert_val insert,
        const char *userord_anchor, int dflt_ll_skip, struct lyd_node **match_p, int *val_equal_p)
{
    sr_error_info_t *err_info = NULL;
    struct lyd_node *anchor_node;
    const struct lyd_node *match = NULL;
    int val_equal = 0;
    LY_ERR lyrc;

    if ((op == EDIT_PURGE) && edit_node->schema && (edit_node->schema->nodetype & (LYS_LIST | LYS_LEAFLIST))) {
        /* find first instance */
        lyrc = lyd_find_sibling_val(first_node, edit_node->schema, NULL, 0, (struct lyd_node **)&match);
        if (lyrc && (lyrc != LY_ENOTFOUND)) {
            sr_errinfo_new_ly(&err_info, LYD_CTX(edit_node));
            return err_info;
        }
        if (match) {
            val_equal = 1;
        }
    } else {
        /* find the edit node instance efficiently in data (if possible) */
        if ((err_info = sr_edit_find_match(first_node, edit_node, (struct lyd_node **)&match))) {
            return err_info;
        }

        if (match) {
            switch (match->schema->nodetype) {
            case LYS_CONTAINER:
                val_equal = 1;
                break;
            case LYS_LEAF:
            case LYS_ANYXML:
            case LYS_ANYDATA:
                if ((op == EDIT_REMOVE) || (op == EDIT_DELETE) || (op == EDIT_PURGE)) {
                    /* we do not care about the value in this case */
                    val_equal = 1;
                } else if (lyd_compare_single(match, edit_node, 0) == LY_ENOT) {
                    /* check whether the value is different (dflt flag may or may not differ) */
                    val_equal = 0;
                } else {
                    /* canonical values are the same */
                    val_equal = 1;
                }
                break;
            case LYS_LIST:
            case LYS_LEAFLIST:
                if (dflt_ll_skip && (match->flags & LYD_DEFAULT)) {
                    /* default leaf-list is not really considered to exist in data */
                    assert(match->schema->nodetype == LYS_LEAFLIST);
                    match = NULL;
                } else if (lysc_is_userordered(match->schema)) {
                    /* check if even the order matches for user-ordered (leaf-)lists */
                    anchor_node = NULL;
                    if (userord_anchor) {
                        /* find the anchor node if set */
                        if ((err_info = sr_edit_find_userord_predicate(first_node, match, userord_anchor, &anchor_node))) {
                            return err_info;
                        }
                    }
                    /* check for move */
                    if (sr_edit_userord_is_moved(match, insert, anchor_node)) {
                        val_equal = 0;
                    } else {
                        val_equal = 1;
                    }
                } else {
                    val_equal = 1;
                }
                break;
            default:
                SR_ERRINFO_INT(&err_info);
                return err_info;
            }
        }
    }

    *match_p = (struct lyd_node *)match;
    if (val_equal_p) {
        *val_equal_p = val_equal;
    }
    return NULL;
}

/**
 * @brief Return string name of an operation.
 *
 * @param[in] op Operation.
 * @return String operation name.
 */
static const char *
sr_edit_op2str(enum edit_op op)
{
    switch (op) {
    case EDIT_ETHER:
        return "ether";
    case EDIT_PURGE:
        return "purge";
    case EDIT_NONE:
        return "none";
    case EDIT_MERGE:
        return "merge";
    case EDIT_REPLACE:
        return "replace";
    case EDIT_CREATE:
        return "create";
    case EDIT_DELETE:
        return "delete";
    case EDIT_REMOVE:
        return "remove";
    default:
        break;
    }

    assert(0);
    return NULL;
}

/**
 * @brief Return operation from a string.
 *
 * @param[in] str Operation in string.
 * @return Operation.
 */
static enum edit_op
sr_edit_str2op(const char *str)
{
    assert(str);

    switch (str[0]) {
    case 'e':
        assert(!strcmp(str, "ether"));
        return EDIT_ETHER;
    case 'n':
        assert(!strcmp(str, "none"));
        return EDIT_NONE;
    case 'm':
        assert(!strcmp(str, "merge"));
        return EDIT_MERGE;
    case 'r':
        if (str[2] == 'p') {
            assert(!strcmp(str, "replace"));
            return EDIT_REPLACE;
        }
        assert(!strcmp(str, "remove"));
        return EDIT_REMOVE;
    case 'c':
        assert(!strcmp(str, "create"));
        return EDIT_CREATE;
    case 'd':
        assert(!strcmp(str, "delete"));
        return EDIT_DELETE;
    case 'p':
        assert(!strcmp(str, "purge"));
        return EDIT_PURGE;
    default:
        break;
    }

    assert(0);
    return 0;
}

/**
 * @brief Learn the operation of an edit node.
 *
 * @param[in] edit_node Edit node to inspect.
 * @param[in] parent_op Parent operation.
 * @param[out] op Edit node operation.
 * @param[out] insert Optional insert place of the operation.
 * @param[out] userord_anchor Optional user-ordered anchor of relative (leaf-)list instance for the operation.
 * @return err_info, NULL on success.
 */
static sr_error_info_t *
sr_edit_op(const struct lyd_node *edit_node, enum edit_op parent_op, enum edit_op *op, enum insert_val *insert,
        const char **userord_anchor)
{
    sr_error_info_t *err_info = NULL;
    struct lyd_meta *meta;
    struct lyd_attr *attr;
    enum insert_val ins = INSERT_DEFAULT;
    const char *meta_name, *meta_anchor = NULL, *val_str;
    int user_order_list = 0;

    *op = parent_op;
    if (lysc_is_userordered(edit_node->schema)) {
        user_order_list = 1;
    }

    if (edit_node->schema) {
        if (user_order_list) {
            if (lysc_is_dup_inst_list(edit_node->schema)) {
                meta_name = "position";
            } else if (edit_node->schema->nodetype == LYS_LIST) {
                meta_name = "key";
            } else {
                meta_name = "value";
            }
        }

        LY_LIST_FOR(edit_node->meta, meta) {
            val_str = meta->value.canonical;
            if (!strcmp(meta->name, "operation") && (!strcmp(meta->annotation->module->name, SR_YANG_MOD)
                    || !strcmp(meta->annotation->module->name, "ietf-netconf"))) {
                *op = sr_edit_str2op(val_str);
            } else if (user_order_list && !strcmp(meta->name, "insert") && !strcmp(meta->annotation->module->name, "yang")) {
                if (!strcmp(val_str, "first")) {
                    ins = INSERT_FIRST;
                } else if (!strcmp(val_str, "last")) {
                    ins = INSERT_LAST;
                } else if (!strcmp(val_str, "before")) {
                    ins = INSERT_BEFORE;
                } else if (!strcmp(val_str, "after")) {
                    ins = INSERT_AFTER;
                } else {
                    SR_ERRINFO_INT(&err_info);
                    return err_info;
                }
            } else if (user_order_list && !strcmp(meta->name, meta_name) && !strcmp(meta->annotation->module->name, "yang")) {
                meta_anchor = val_str;
            }
        }
    } else {
        LY_LIST_FOR(((struct lyd_node_opaq *)edit_node)->attr, attr) {
            if (!strcmp(attr->name.name, "operation")) {
                /* try to create a metadata instance and use that */
                uint32_t prev_lo = ly_log_options(0);
                if (!lyd_new_meta2(LYD_CTX(edit_node), NULL, 0, attr, &meta)) {
                    if (!strcmp(meta->annotation->module->name, SR_YANG_MOD)
                            || !strcmp(meta->annotation->module->name, "ietf-netconf")) {
                        *op = sr_edit_str2op(meta->value.canonical);
                    }
                    lyd_free_meta_single(meta);
                }
                ly_log_options(prev_lo);
            }
        }
    }

    if (user_order_list && ((ins == INSERT_BEFORE) || (ins == INSERT_AFTER)) && !(meta_anchor)) {
        sr_errinfo_new(&err_info, SR_ERR_VALIDATION_FAILED, "Missing attribute \"%s\" required by the \"insert\" attribute.",
                meta_name);
        return err_info;
    }

    if (insert) {
        *insert = ins;
    }
    if (userord_anchor) {
        *userord_anchor = meta_anchor;
    }
    return NULL;
}

/**
 * @brief Insert an edit node into a data tree.
 *
 * @param[in,out] first_node First sibling of the data tree.
 * @param[in] parent_node Data tree sibling parent node.
 * @param[in] new_node Edit node to insert.
 * @param[in] insert Place where to insert the node.
 * @param[in] userord_anchor Optional user-ordered anchor of relative (leaf-)list instance.
 * @return err_info, NULL on success.
 */
static sr_error_info_t *
sr_edit_insert(struct lyd_node **first_node, struct lyd_node *parent_node, struct lyd_node *new_node,
        enum insert_val insert, const char *userord_anchor)
{
    sr_error_info_t *err_info = NULL;
    struct lyd_node *anchor;

    assert(new_node);

    if (!*first_node) {
        if (!parent_node) {
            /* no parent or siblings */
            *first_node = new_node;
            return NULL;
        }

        /* simply insert into parent, no other children */
        if (userord_anchor) {
            sr_errinfo_new(&err_info, SR_ERR_NOT_FOUND, "Node \"%s\" instance to insert next to not found.",
                    new_node->schema->name);
            return err_info;
        }
        if (lyd_insert_child(parent_node, new_node)) {
            sr_errinfo_new_ly(&err_info, LYD_CTX(parent_node));
            return err_info;
        }
        return NULL;
    }

    assert(!(*first_node)->parent || ((*first_node)->parent == (struct lyd_node_inner *)parent_node));

    /* insert last or first */
    if ((insert == INSERT_DEFAULT) || (insert == INSERT_LAST)) {
        /* default insert is at the last position */
        lyd_insert_sibling(*first_node, new_node, parent_node ? NULL : first_node);
        return NULL;
    } else if (insert == INSERT_FIRST) {
        /* find first instance */
        lyd_find_sibling_val(*first_node, new_node->schema, NULL, 0, &anchor);
        if (anchor) {
            /* insert before the first instance */
            lyd_insert_before(anchor, new_node);
            if (anchor == *first_node) {
                assert((*first_node)->prev == new_node);
                *first_node = new_node;
            }
        } else {
            /* insert anywhere, there are no instances */
            lyd_insert_sibling(*first_node, new_node, parent_node ? NULL : first_node);
        }
        return NULL;
    }

    assert(lysc_is_userordered(new_node->schema) && userord_anchor);

    /* find the anchor sibling */
    if ((err_info = sr_edit_find_userord_predicate(*first_node, new_node, userord_anchor, &anchor))) {
        return err_info;
    }

    /* insert before or after */
    if (insert == INSERT_BEFORE) {
        lyd_insert_before(anchor, new_node);
        assert(anchor->prev == new_node);
        if (*first_node == anchor) {
            *first_node = new_node;
        }
    } else if (insert == INSERT_AFTER) {
        lyd_insert_after(anchor, new_node);
        assert(new_node->prev == anchor);
        if (*first_node == new_node) {
            *first_node = anchor;
        }
    }

    return NULL;
}

/**
 * @brief Create a predicate for a user-ordered (leaf-)list. For dpulicate-instance list, it is its position.
 * In case of list, it is an array of predicates for each key. For leaf-list, it is simply its value.
 *
 * @param[in] llist (Leaf-)list to process.
 * @return Predicate, NULL on error.
 */
static char *
sr_edit_create_userord_predicate(const struct lyd_node *llist)
{
    char *pred;
    uint32_t pred_len, key_len;
    struct lyd_node *key;

    assert(lysc_is_userordered(llist->schema));

    if (lysc_is_dup_inst_list(llist->schema)) {
        /* duplicate-instance lists use their position */
        if (asprintf(&pred, "%" PRIu32, lyd_list_pos(llist)) == -1) {
            return NULL;
        }
        return pred;
    }

    if (llist->schema->nodetype == LYS_LEAFLIST) {
        /* leaf-list uses the value directly */
        pred = strdup(LYD_CANON_VALUE(llist));
        return pred;
    }

    /* create list predicate consisting of all the keys */
    pred_len = 0;
    pred = NULL;
    for (key = lyd_child(llist); key && (key->schema->flags & LYS_KEY); key = key->next) {
        key_len = 1 + strlen(key->schema->name) + 2 + strlen(LYD_CANON_VALUE(key)) + 2;
        pred = sr_realloc(pred, pred_len + key_len + 1);
        if (!pred) {
            return NULL;
        }

        sprintf(pred + pred_len, "[%s='%s']", key->schema->name, LYD_CANON_VALUE(key));
        pred_len += key_len;
    }

    return pred;
}

sr_error_info_t *
sr_diff_set_oper(struct lyd_node *diff, const char *op)
{
    sr_error_info_t *err_info = NULL;

    if (lyd_new_meta(LYD_CTX(diff), diff, NULL, "yang:operation", op, 0, NULL)) {
        sr_errinfo_new_ly(&err_info, LYD_CTX(diff));
        return err_info;
    }

    return NULL;
}

enum edit_op
sr_edit_diff_find_oper(const struct lyd_node *edit, int recursive, int *own_oper)
{
    struct lyd_meta *meta;
    struct lyd_attr *attr;

    if (!edit) {
        return 0;
    }

    if (own_oper) {
        *own_oper = 1;
    }
    do {
        if (edit->schema) {
            LY_LIST_FOR(edit->meta, meta) {
                if (!strcmp(meta->name, "operation")) {
                    if (!strcmp(meta->annotation->module->name, SR_YANG_MOD)
                            || !strcmp(meta->annotation->module->name, "ietf-netconf")
                            || !strcmp(meta->annotation->module->name, "yang")) {
                        return sr_edit_str2op(meta->value.canonical);
                    }
                }
            }
        } else {
            LY_LIST_FOR(((struct lyd_node_opaq *)edit)->attr, attr) {
                if (!strcmp(attr->name.name, "operation")) {
                    /* try to create a metadata instance and use that */
                    uint32_t prev_lo = ly_log_options(0);
                    if (!lyd_new_meta2(LYD_CTX(edit), NULL, 0, attr, &meta)) {
                        if (!strcmp(meta->annotation->module->name, SR_YANG_MOD)
                                || !strcmp(meta->annotation->module->name, "ietf-netconf")) {
                            return sr_edit_str2op(meta->value.canonical);
                        }
                        lyd_free_meta_single(meta);
                    }
                    ly_log_options(prev_lo);
                }
            }
        }

        if (!recursive) {
            return 0;
        }

        edit = lyd_parent(edit);
        if (own_oper) {
            *own_oper = 0;
        }
    } while (edit);

    return 0;
}

void
sr_edit_del_meta_attr(struct lyd_node *edit, const char *name)
{
    struct lyd_meta *meta;
    struct lyd_attr *attr;

    if (edit->schema) {
        LY_LIST_FOR(edit->meta, meta) {
            if (!strcmp(meta->name, name)) {
                if (!strcmp(meta->annotation->module->name, SR_YANG_MOD)
                        || !strcmp(meta->annotation->module->name, "ietf-netconf")
                        || !strcmp(meta->annotation->module->name, "yang")
                        || !strcmp(meta->annotation->module->name, "ietf-origin")) {
                    lyd_free_meta_single(meta);
                    return;
                }
            }
        }
    } else {
        LY_LIST_FOR(((struct lyd_node_opaq *)edit)->attr, attr) {
            if (!strcmp(attr->name.name, name)) {
                switch (attr->format) {
                case LY_PREF_JSON:
                    if (!strcmp(attr->name.module_name, SR_YANG_MOD)
                            || !strcmp(attr->name.module_name, "ietf-netconf")
                            || !strcmp(attr->name.module_name, "yang")
                            || !strcmp(attr->name.module_name, "ietf-origin")) {
                        lyd_free_attr_single(LYD_CTX(edit), attr);
                        return;
                    }
                    break;
                case LY_PREF_XML:
                    if (!strcmp(attr->name.module_ns, "http://www.sysrepo.org/yang/sysrepo")
                            || !strcmp(attr->name.module_ns, "urn:ietf:params:xml:ns:netconf:base:1.0")
                            || !strcmp(attr->name.module_ns, "urn:ietf:params:xml:ns:yang:1")
                            || !strcmp(attr->name.module_ns, "urn:ietf:params:xml:ns:yang:ietf-origin")) {
                        lyd_free_attr_single(LYD_CTX(edit), attr);
                        return;
                    }
                    break;
                default:
                    assert(0);
                    return;
                }
            }
        }
    }

    assert(0);
}

/**
 * @brief Add diff metadata.
 *
 * @param[in] diff_node Diff node to change.
 * @param[in] meta_val Metadata value (meaning depends on the nodetype).
 * @param[in] prev_meta_val Previous metadata value (meaning depends on the nodetype).
 * @param[in] op Diff operation.
 * @return err_info, NULL on success.
 */
static sr_error_info_t *
sr_diff_add_meta(struct lyd_node *diff_node, const char *meta_val, const char *prev_meta_val, enum edit_op op)
{
    sr_error_info_t *err_info = NULL;

    assert((op == EDIT_CREATE) || (op == EDIT_DELETE) || (op == EDIT_REPLACE) || (op == EDIT_NONE));

    /* add operation */
    if ((err_info = sr_diff_set_oper(diff_node, sr_edit_op2str(op)))) {
        return err_info;
    }

    switch (op) {
    case EDIT_NONE:
        /* add attributes for the special dflt-only change */
        if (diff_node->schema->nodetype & (LYS_LEAF | LYS_LEAFLIST)) {
            if (lyd_new_meta(LYD_CTX(diff_node), diff_node, NULL, "yang:orig-default", prev_meta_val ? "true" : "false",
                    0, NULL)) {
                goto ly_error;
            }
        }
        break;
    case EDIT_REPLACE:
        if (diff_node->schema->nodetype & (LYS_LEAF | LYS_ANYXML | LYS_ANYDATA)) {
            assert(meta_val);
            assert(!prev_meta_val || (diff_node->schema->nodetype == LYS_LEAF));

            /* add info about previous value and default state as an attribute */
            if (lyd_new_meta(LYD_CTX(diff_node), diff_node, NULL, "yang:orig-value", meta_val, 0, NULL)) {
                goto ly_error;
            }
            if (lyd_new_meta(LYD_CTX(diff_node), diff_node, NULL, "yang:orig-default", prev_meta_val ? "true" : "false",
                    0, NULL)) {
                goto ly_error;
            }
            break;
        }

        assert(lysc_is_userordered(diff_node->schema));

        /* add info about current place for abort */
        if (lysc_is_dup_inst_list(diff_node->schema)) {
            if (lyd_new_meta(LYD_CTX(diff_node), diff_node, NULL, "yang:orig-position", prev_meta_val, 0, NULL)) {
                goto ly_error;
            }
        } else if (diff_node->schema->nodetype == LYS_LIST) {
            if (lyd_new_meta(LYD_CTX(diff_node), diff_node, NULL, "yang:orig-key", prev_meta_val, 0, NULL)) {
                goto ly_error;
            }
        } else {
            if (lyd_new_meta(LYD_CTX(diff_node), diff_node, NULL, "yang:orig-value", prev_meta_val, 0, NULL)) {
                goto ly_error;
            }
        }
    /* fallthrough */
    case EDIT_CREATE:
        if (lysc_is_userordered(diff_node->schema)) {
            /* add info about inserted place as a metadata (meta_val can be NULL, inserted on the first place) */
            if (lysc_is_dup_inst_list(diff_node->schema)) {
                if (lyd_new_meta(LYD_CTX(diff_node), diff_node, NULL, "yang:position", meta_val, 0, NULL)) {
                    goto ly_error;
                }
            } else if (diff_node->schema->nodetype == LYS_LIST) {
                if (lyd_new_meta(LYD_CTX(diff_node), diff_node, NULL, "yang:key", meta_val, 0, NULL)) {
                    goto ly_error;
                }
            } else {
                if (lyd_new_meta(LYD_CTX(diff_node), diff_node, NULL, "yang:value", meta_val, 0, NULL)) {
                    goto ly_error;
                }
            }
        }
        break;
    case EDIT_DELETE:
        if (lysc_is_userordered(diff_node->schema)) {
            /* add info about current place for abort */
            if (lysc_is_dup_inst_list(diff_node->schema)) {
                if (lyd_new_meta(LYD_CTX(diff_node), diff_node, NULL, "yang:orig-position", prev_meta_val, 0, NULL)) {
                    goto ly_error;
                }
            } else if (diff_node->schema->nodetype == LYS_LIST) {
                if (lyd_new_meta(LYD_CTX(diff_node), diff_node, NULL, "yang:orig-key", prev_meta_val, 0, NULL)) {
                    goto ly_error;
                }
            } else {
                if (lyd_new_meta(LYD_CTX(diff_node), diff_node, NULL, "yang:orig-value", prev_meta_val, 0, NULL)) {
                    goto ly_error;
                }
            }
        }
        break;
    default:
        SR_ERRINFO_INT(&err_info);
        return err_info;
    }

    return NULL;

ly_error:
    sr_errinfo_new_ly(&err_info, LYD_CTX(diff_node));
    return err_info;
}

void
sr_edit_diff_get_origin(const struct lyd_node *node, char **origin, int *origin_own)
{
    sr_error_info_t *err_info = NULL;
    struct lyd_meta *meta = NULL, *attr_meta = NULL;
    struct lyd_attr *a;
    const struct lyd_node *parent;
    LY_ERR lyrc;

    *origin = NULL;
    if (origin_own) {
        *origin_own = 0;
    }

    for (parent = node; parent; parent = lyd_parent(parent)) {
        if (parent->schema) {
            meta = lyd_find_meta(parent->meta, NULL, "ietf-origin:origin");
            if (meta) {
                break;
            }
        } else {
            LY_LIST_FOR(((struct lyd_node_opaq *)parent)->attr, a) {
                /* try to parse into metadata */
                if (!strcmp(a->name.name, "origin")) {
                    lyrc = lyd_new_meta2(LYD_CTX(node), NULL, 0, a, &attr_meta);
                    if (lyrc && (lyrc != LY_ENOT)) {
                        sr_errinfo_new_ly(&err_info, LYD_CTX(node));
                        sr_errinfo_free(&err_info);
                        return;
                    }
                    if (!lyrc) {
                        if (!strcmp(attr_meta->annotation->module->name, "ietf-origin")) {
                            meta = attr_meta;
                            break;
                        } else {
                            lyd_free_meta_single(attr_meta);
                            attr_meta = NULL;
                        }
                    }
                }
            }
        }
    }

    if (meta) {
        *origin = strdup(meta->value.canonical);
        if (origin_own && (parent == node)) {
            *origin_own = 1;
        }
    }
    lyd_free_meta_single(attr_meta);
}

sr_error_info_t *
sr_edit_diff_set_origin(struct lyd_node *node, const char *origin, int overwrite)
{
    sr_error_info_t *err_info = NULL;
    char *cur_origin;
    int cur_origin_own;

    if (!origin) {
        origin = SR_OPER_ORIGIN;
    }

    sr_edit_diff_get_origin(node, &cur_origin, &cur_origin_own);

    if (cur_origin && (!strcmp(origin, cur_origin) || (!overwrite && cur_origin_own))) {
        /* already set */
        free(cur_origin);
        return NULL;
    }
    free(cur_origin);

    /* our origin is wrong, remove it */
    if (cur_origin_own) {
        sr_edit_del_meta_attr(node, "origin");
    }

    /* set correct origin */
    if (node->schema) {
        if (lyd_new_meta(LYD_CTX(node), node, NULL, "ietf-origin:origin", origin, 0, NULL)) {
            sr_errinfo_new_ly(&err_info, LYD_CTX(node));
            return err_info;
        }
    } else {
        if (lyd_new_attr(node, NULL, "ietf-origin:origin", origin, NULL)) {
            sr_errinfo_new_ly(&err_info, LYD_CTX(node));
            return err_info;
        }
    }

    return NULL;
}

/**
 * @brief Add a node from data tree/edit into sysrepo diff.
 *
 * @param[in] node Changed node.
 * @param[in] meta_val Metadata value (meaning depends on the nodetype).
 * @param[in] prev_meta_value Previous metadata value (meaning depends on the nodetype).
 * @param[in] op Diff operation.
 * @param[in] no_dup Do not duplicate the tree (handy when deleting subtree while having datastore).
 * @param[in] diff_parent Current sysrepo diff parent.
 * @param[in,out] diff_root Current sysrepo diff root node.
 * @param[out] diff_node Created diff node.
 * @return err_info, NULL on error.
 */
static sr_error_info_t *
sr_edit_diff_add(struct lyd_node *node, const char *meta_val, const char *prev_meta_val, enum edit_op op, int no_dup,
        struct lyd_node *diff_parent, struct lyd_node **diff_root, struct lyd_node **diff_node)
{
    sr_error_info_t *err_info = NULL;
    struct lyd_node *node_dup = NULL;

    assert((op == EDIT_NONE) || (op == EDIT_CREATE) || (op == EDIT_DELETE) || (op == EDIT_REPLACE));
    assert(!*diff_node);

    if (!diff_parent && !diff_root) {
        /* we are actually not generating a diff, so just perform what we are supposed to to change the datastore */
        if (no_dup) {
            lyd_free_tree(node);
        }
        return NULL;
    }

    if (no_dup) {
        /* unlink node */
        lyd_unlink_tree(node);
        node_dup = node;
    } else {
        /* duplicate node */
        if (lyd_dup_single(node, NULL, LYD_DUP_NO_META, &node_dup)) {
            sr_errinfo_new_ly(&err_info, LYD_CTX(node));
            goto error;
        }
    }

    /* add specific attributes */
    if ((err_info = sr_diff_add_meta(node_dup, meta_val, prev_meta_val, op))) {
        goto error;
    }

    if ((node_dup->schema->nodetype == LYS_LEAFLIST) && ((struct lysc_node_leaflist *)node_dup->schema)->dflts
            && (op == EDIT_CREATE)) {
        /* default leaf-list with the same value may have been removed, so we need to merge these 2 diffs */
        if (lyd_diff_merge_tree(diff_root, diff_parent, node_dup, NULL, NULL, 0)) {
            sr_errinfo_new_ly(&err_info, LYD_CTX(node));
            goto error;
        }

        /* it was duplicated, so free it and do not return any diff node (since it has no children, it is okay) */
        lyd_free_tree(node_dup);
        node_dup = NULL;
    } else {
        /* insert node into diff */
        if (diff_parent) {
            lyd_insert_child(diff_parent, node_dup);
        } else {
            lyd_insert_sibling(*diff_root, node_dup, diff_root);
        }
    }

    *diff_node = node_dup;
    return NULL;

error:
    if (!no_dup) {
        lyd_free_tree(node_dup);
    }
    return err_info;
}

/**
 * @brief Set container default flag for all empty containers as a result of delete operation.
 *
 * @param[in] parent First possibly affected parent.
 */
static void
sr_edit_delete_set_cont_dflt(struct lyd_node *parent)
{
    struct lyd_node *iter;

    if (!parent || (parent->schema->nodetype != LYS_CONTAINER)) {
        return;
    }

    LY_LIST_FOR(lyd_child(parent), iter) {
        if (!(iter->flags & LYD_DEFAULT)) {
            return;
        }
    }

    if (parent->schema->flags & LYS_PRESENCE) {
        parent->flags |= LYD_DEFAULT;
    }
}

#define EDIT_APPLY_REPLACE_R 0x01       /**< There was a replace operation in a parent, change behavior accordingly. */
#define EDIT_APPLY_CHECK_OP_R 0x02      /**< Do not apply edit, just check whether the operations are valid. */

/**
 * @brief Check whether this diff node is redundant (does not change data).
 *
 * @param[in] diff Diff node.
 * @return 0 if not, non-zero if it is.
 */
static int
sr_diff_is_redundant(struct lyd_node *diff)
{
    sr_error_info_t *err_info = NULL;
    enum edit_op op;
    struct lyd_meta *orig_meta = NULL, *meta = NULL;
    struct lyd_node *child;
    const struct lys_module *yang_mod;

    assert(diff);

    child = lyd_child_no_keys(diff);
    yang_mod = ly_ctx_get_module_latest(LYD_CTX(diff), "yang");
    assert(yang_mod);

    /* get node operation */
    op = sr_edit_diff_find_oper(diff, 1, NULL);

    if ((op == EDIT_REPLACE) && lysc_is_userordered(diff->schema)) {
        /* check for redundant move */
        if (diff->schema->nodetype == LYS_LIST) {
            orig_meta = lyd_find_meta(diff->meta, yang_mod, "orig-key");
            meta = lyd_find_meta(diff->meta, yang_mod, "key");
        } else {
            orig_meta = lyd_find_meta(diff->meta, yang_mod, "orig-value");
            meta = lyd_find_meta(diff->meta, yang_mod, "value");
        }
        assert(orig_meta && meta);
        /* in the dictionary */
        if (!lyd_compare_meta(orig_meta, meta)) {
            /* there is actually no move */
            lyd_free_meta_single(orig_meta);
            lyd_free_meta_single(meta);
            if (child) {
                /* change operation to NONE, we have siblings */
                sr_edit_del_meta_attr(diff, "operation");
                if ((err_info = sr_diff_set_oper(diff, "none"))) {
                    /* it was printed at least */
                    sr_errinfo_free(&err_info);
                }
                return 0;
            }

            /* redundant node, BUT !!
             * In diff the move operation is always converted to be INSERT_AFTER, which is fine
             * because the data that this is applied on do not change for the diff lifetime.
             * However, when we are merging 2 diffs, this conversion is actually lossy because
             * if the data change, the move operation can also change its meaning. In this specific
             * case the move operation will be lost. But it can be considered a feature, it is not supported.
             */
            return 1;
        }
    } else if ((op == EDIT_NONE) && (diff->schema->nodetype & (LYS_LEAF | LYS_LEAFLIST))) {
        meta = lyd_find_meta(diff->meta, yang_mod, "orig-default");
        assert(meta);

        /* if previous and current dflt flags are the same, this node is redundant */
        if ((meta->value.boolean && (diff->flags & LYD_DEFAULT)) || (!meta->value.boolean && !(diff->flags & LYD_DEFAULT))) {
            return 1;
        }
        return 0;
    }

    if (!child && (op == EDIT_NONE)) {
        return 1;
    }

    return 0;
}

/**
 * @brief Apply edit ether operation.
 *
 * @param[in] match_node Matching data tree node.
 * @param[out] next_op Next operation to be performed with these nodes.
 * @param[in,out] flags_r Modified flags for the rest of recursive applpying of this operation.
 * @return err_info, NULL on success.
 */
static sr_error_info_t *
sr_edit_apply_ether(struct lyd_node *match_node, enum edit_op *next_op, int *flags_r)
{
    if (!match_node) {
        *flags_r |= EDIT_APPLY_CHECK_OP_R;
        *next_op = EDIT_CONTINUE;
    } else {
        *next_op = EDIT_NONE;
    }

    return NULL;
}

/**
 * @brief Apply edit none operation.
 *
 * @param[in] match_node Matching data tree node.
 * @param[in] edit_node Current edit node.
 * @param[in] diff_parent Current sysrepo diff parent.
 * @param[in,out] diff_root Sysrepo diff root node.
 * @param[out] diff_node Created diff node.
 * @param[out] next_op Next operation to be performed with these nodes.
 * @param[out] change Whether some data change occurred.
 * @return err_info, NULL on success.
 */
static sr_error_info_t *
sr_edit_apply_none(struct lyd_node *match_node, const struct lyd_node *edit_node, struct lyd_node *diff_parent,
        struct lyd_node **diff_root, struct lyd_node **diff_node, enum edit_op *next_op, int *change)
{
    sr_error_info_t *err_info = NULL;
    uintptr_t prev_dflt;

    assert(edit_node || match_node);

    if (!match_node) {
        sr_errinfo_new(&err_info, SR_ERR_NOT_FOUND, "Node \"%s\" does not exist.", edit_node->schema->name);
        return err_info;
    }

    if (match_node->schema->nodetype & (LYS_LIST | LYS_CONTAINER)) {
        /* update diff, we may need this node */
        if ((err_info = sr_edit_diff_add(match_node, NULL, NULL, EDIT_NONE, 0, diff_parent, diff_root, diff_node))) {
            return err_info;
        }
    } else if ((match_node->schema->nodetype & (LYS_LEAF | LYS_LEAFLIST))
            && ((match_node->flags & LYD_DEFAULT) != (edit_node->flags & LYD_DEFAULT))) {
        prev_dflt = match_node->flags & LYD_DEFAULT;

        /* update dflt flag itself */
        match_node->flags &= ~LYD_DEFAULT;
        match_node->flags |= edit_node->flags & LYD_DEFAULT;

        /* default flag changed, we need the node in the diff */
        if ((err_info = sr_edit_diff_add(match_node, NULL, (char *)prev_dflt, EDIT_NONE, 0, diff_parent, diff_root,
                diff_node))) {
            return err_info;
        }

        if (change) {
            *change = 1;
        }
    }

    *next_op = EDIT_CONTINUE;
    return NULL;
}

/**
 * @brief Apply edit remove operation.
 *
 * @param[in,out] first_node First sibling of the data tree.
 * @param[in] parent_node Parent of the first sibling.
 * @param[in,out] match_node Matching data tree node, may be updated for auto-remove.
 * @param[in] diff_parent Current sysrepo diff parent.
 * @param[in,out] diff_root Sysrepo diff root node.
 * @param[out] diff_node Created diff node.
 * @param[out] next_op Next operation to be performed with these nodes.
 * @param[in,out] flags_r Modified flags for the rest of recursive applpying of this operation.
 * @param[out] change Whether some data change occurred.
 * @return err_info, NULL on success.
 */
static sr_error_info_t *
sr_edit_apply_remove(struct lyd_node **first_node, struct lyd_node *parent_node, struct lyd_node **match_node,
        struct lyd_node *diff_parent, struct lyd_node **diff_root, struct lyd_node **diff_node, enum edit_op *next_op,
        int *flags_r, int *change)
{
    sr_error_info_t *err_info = NULL;
    struct lyd_node *parent;
    const struct lyd_node *sibling_before;
    char *sibling_before_val = NULL;

    /* just use the value because it is only in an assert */
    (void)parent_node;

    if (*match_node) {
        if (lysc_is_userordered((*match_node)->schema)) {
            /* get original (current) previous instance to be stored in diff */
            sibling_before = sr_edit_find_previous_instance(*match_node);
            if (sibling_before) {
                sibling_before_val = sr_edit_create_userord_predicate(sibling_before);
            }
        }

        if ((*match_node == *first_node) && !(*match_node)->parent) {
            assert(!parent_node);

            /* we will unlink a top-level node */
            *first_node = (*first_node)->next;
        }
        parent = lyd_parent(*match_node);

        /* update diff, remove the whole subtree by relinking it to the diff */
        if ((err_info = sr_edit_diff_add(*match_node, NULL, sibling_before_val, EDIT_DELETE, 1, diff_parent, diff_root,
                diff_node))) {
            goto cleanup;
        }

        /* set empty non-presence container dflt flag */
        sr_edit_delete_set_cont_dflt(parent);

        if (*flags_r & EDIT_APPLY_REPLACE_R) {
            /* we are definitely finished with this subtree now and there is no edit to continue with */
            *next_op = EDIT_FINISH;
        } else {
            /* continue normally with the edit */
            *next_op = EDIT_CONTINUE;
        }
    } else {
        /* there is nothing to remove, just check operations in the rest of this edit subtree */
        *flags_r |= EDIT_APPLY_CHECK_OP_R;
        *next_op = EDIT_CONTINUE;
    }
    if (change) {
        *change = 1;
    }

cleanup:
    free(sibling_before_val);
    return err_info;
}

/**
 * @brief Apply edit move operation.
 *
 * @param[in,out] first_node First sibling of the data tree.
 * @param[in] parent_node Parent of the first sibling.
 * @param[in] edit_node Current edit node.
 * @param[in] match_node Matching data tree node, may be created.
 * @param[in] insert Insert attribute value.
 * @param[in] key_or_value Optional relative list instance keys predicate or leaf-list value.
 * @param[in] diff_parent Current sysrepo diff parent.
 * @param[in,out] diff_root Sysrepo diff root node.
 * @param[out] diff_node Created diff node.
 * @param[out] next_op Next operation to be performed with these nodes.
 * @param[out] change Whether some data change occurred.
 * @return err_info, NULL on success.
 */
static sr_error_info_t *
sr_edit_apply_move(struct lyd_node **first_node, struct lyd_node *parent_node, const struct lyd_node *edit_node,
        struct lyd_node **match_node, enum insert_val insert, const char *key_or_value, struct lyd_node *diff_parent,
        struct lyd_node **diff_root, struct lyd_node **diff_node, enum edit_op *next_op, int *change)
{
    sr_error_info_t *err_info = NULL;
    const struct lyd_node *old_sibling_before, *sibling_before;
    char *old_sibling_before_val = NULL, *sibling_before_val = NULL;
    enum edit_op diff_op;

    assert(lysc_is_userordered(edit_node->schema));

    if (!*match_node) {
        /* new instance */
        if (lyd_dup_single(edit_node, NULL, LYD_DUP_NO_META, match_node)) {
            sr_errinfo_new_ly(&err_info, LYD_CTX(edit_node));
            return err_info;
        }
        diff_op = EDIT_CREATE;
    } else {
        /* in the data tree, being replaced */
        diff_op = EDIT_REPLACE;
    }

    /* get current previous sibling instance */
    old_sibling_before = sr_edit_find_previous_instance(*match_node);

    /* move the node */
    if ((err_info = sr_edit_insert(first_node, parent_node, *match_node, insert, key_or_value))) {
        return err_info;
    }

    /* get previous instance after move */
    sibling_before = sr_edit_find_previous_instance(*match_node);

    /* update diff with correct move information */
    if (old_sibling_before) {
        old_sibling_before_val = sr_edit_create_userord_predicate(old_sibling_before);
    }
    if (sibling_before) {
        sibling_before_val = sr_edit_create_userord_predicate(sibling_before);
    }
    err_info = sr_edit_diff_add(*match_node, sibling_before_val, old_sibling_before_val, diff_op, 0, diff_parent,
            diff_root, diff_node);

    free(old_sibling_before_val);
    free(sibling_before_val);
    if (err_info) {
        return err_info;
    }

    *next_op = EDIT_CONTINUE;
    if (change) {
        *change = 1;
    }
    return NULL;
}

sr_error_info_t *
sr_edit_created_subtree_apply_move(struct lyd_node *match_subtree)
{
    sr_error_info_t *err_info = NULL;
    struct lyd_node *elem;
    const struct lyd_node *sibling_before;
    char *sibling_before_val;

    LYD_TREE_DFS_BEGIN(match_subtree, elem) {
        if (lysc_is_userordered(elem->schema)) {
            sibling_before_val = NULL;
            sibling_before = sr_edit_find_previous_instance(elem);
            if (sibling_before) {
                sibling_before_val = sr_edit_create_userord_predicate(sibling_before);
            }

            if (elem->schema->nodetype == LYS_LIST) {
                if (lyd_new_meta(LYD_CTX(elem), elem, NULL, "yang:key", sibling_before_val, 0, NULL)) {
                    sr_errinfo_new_ly(&err_info, LYD_CTX(elem));
                }
            } else {
                if (lyd_new_meta(LYD_CTX(elem), elem, NULL, "yang:value", sibling_before_val, 0, NULL)) {
                    sr_errinfo_new_ly(&err_info, LYD_CTX(elem));
                }
            }
            free(sibling_before_val);
            if (err_info) {
                break;
            }
        }

        LYD_TREE_DFS_END(match_subtree, elem);
    }

    return err_info;
}

/**
 * @brief Apply edit replace operation.
 *
 * @param[in] match_node Matching data tree node.
 * @param[in] val_equal Whether even values of the nodes match.
 * @param[in] edit_node Current edit node.
 * @param[in] diff_parent Current sysrepo diff parent.
 * @param[in,out] diff_root Sysrepo diff root node.
 * @param[out] diff_node Created diff node.
 * @param[out] next_op Next operation to be performed with these nodes.
 * @param[in,out] flags_r Modified flags for the rest of recursive applpying of this operation.
 * @param[out] change Whether some data change occured.
 * @return err_info, NULL on success.
 */
static sr_error_info_t *
sr_edit_apply_replace(struct lyd_node *match_node, int val_equal, const struct lyd_node *edit_node, struct lyd_node *diff_parent,
        struct lyd_node **diff_root, struct lyd_node **diff_node, enum edit_op *next_op, int *flags_r, int *change)
{
    sr_error_info_t *err_info = NULL;
    struct lyd_node_any *any;
    LY_ERR lyrc;
    char *prev_val;
    uintptr_t prev_dflt;

    if (!match_node) {
        *next_op = EDIT_CREATE;
        return NULL;
    }

    if (val_equal) {
        *next_op = EDIT_NONE;
    } else {
        switch (match_node->schema->nodetype) {
        case LYS_LIST:
        case LYS_LEAFLIST:
            *next_op = EDIT_MOVE;
            break;
        case LYS_LEAF:
            /* remember previous value */
            prev_val = strdup(LYD_CANON_VALUE(match_node));
            SR_CHECK_MEM_RET(!prev_val, err_info);
            prev_dflt = match_node->flags & LYD_DEFAULT;

            /* modify the node */
            lyrc = lyd_change_term(match_node, LYD_CANON_VALUE(edit_node));
            if (lyrc && (lyrc != LY_EEXIST)) {
                free(prev_val);
                SR_ERRINFO_INT(&err_info);
                return err_info;
            }

            /* add the updated node into diff */
            err_info = sr_edit_diff_add(match_node, prev_val, (char *)prev_dflt, EDIT_REPLACE, 0, diff_parent, diff_root,
                    diff_node);
            free(prev_val);
            if (err_info) {
                return err_info;
            }

            *next_op = EDIT_CONTINUE;
            if (change) {
                *change = 1;
            }
            break;
        case LYS_ANYXML:
        case LYS_ANYDATA:
            /* remember previous value */
            if (lyd_any_value_str(match_node, &prev_val)) {
                sr_errinfo_new_ly(&err_info, LYD_CTX(match_node));
                return err_info;
            }

            /* modify the node */
            any = (struct lyd_node_any *)edit_node;
            if (lyd_any_copy_value(match_node, &any->value, any->value_type)) {
                free(prev_val);
                sr_errinfo_new_ly(&err_info, LYD_CTX(match_node));
                return err_info;
            }

            /* add the updated node into diff */
            err_info = sr_edit_diff_add(match_node, prev_val, NULL, EDIT_REPLACE, 0, diff_parent, diff_root, diff_node);
            free(prev_val);
            if (err_info) {
                return err_info;
            }

            *next_op = EDIT_CONTINUE;
            if (change) {
                *change = 1;
            }
            break;
        default:
            SR_ERRINFO_INT(&err_info);
            return err_info;
        }
    }

    /* remove all children that are in the datastore and not in the edit (the rest will be handled in a standard way) */
    *flags_r |= EDIT_APPLY_REPLACE_R;
    return NULL;
}

/**
 * @brief Apply edit create operation.
 *
 * @param[in,out] first_node First sibling of the data tree.
 * @param[in] parent_node Parent of the first sibling.
 * @param[in,out] match_node Matching data tree node, may be created.
 * @param[in] val_equal Whether even values of the nodes match.
 * @param[in] edit_node Current edit node.
 * @param[in] diff_parent Current sysrepo diff parent.
 * @param[in,out] diff_root Sysrepo diff root node.
 * @param[out] diff_node Created diff node.
 * @param[out] next_op Next operation to be performed with these nodes.
 * @param[out] change Whether some data change occured.
 * @return err_info, NULL on success.
 */
static sr_error_info_t *
sr_edit_apply_create(struct lyd_node **first_node, struct lyd_node *parent_node, struct lyd_node **match_node,
        int val_equal, const struct lyd_node *edit_node, struct lyd_node *diff_parent, struct lyd_node **diff_root,
        struct lyd_node **diff_node, enum edit_op *next_op, int *change)
{
    sr_error_info_t *err_info = NULL;

    if (*match_node) {
        if (lysc_is_np_cont(edit_node->schema)) {
            /* ignore creating NP containers */
            *next_op = EDIT_NONE;
            return NULL;
        }

<<<<<<< HEAD
        sr_errinfo_new(&err_info, SR_ERR_EXISTS, "Node \"%s\" to be created already exists.",
                edit_node->schema->name);
        return err_info;
=======
        if ((edit_node->schema->nodetype == LYS_LEAF) && (*match_node)->dflt) {
            /* allow creating existing default leaves */
            if (val_equal) {
                *next_op = EDIT_NONE;
            } else {
                *next_op = EDIT_REPLACE;
            }
            return NULL;
        }

        /* allow creating duplicate instances of state lists/leaf-lists and explicit leaves instead of default ones */
        if (!(edit_node->schema->nodetype & (LYS_LIST | LYS_LEAFLIST)) || !(edit_node->schema->flags & LYS_CONFIG_R)) {
            sr_errinfo_new(&err_info, SR_ERR_EXISTS, NULL, "Node \"%s\" to be created already exists.", edit_node->schema->name);
            return err_info;
        }
    }

    if (lys_parent(edit_node->schema) && (lys_parent(edit_node->schema)->nodetype == LYS_CASE)) {
        new_case = lys_parent(edit_node->schema);

        /* handle cases correctly, try to find other cases data */
        LY_TREE_FOR(*first_node ? *first_node : sr_lyd_child(parent_node, 1), node) {
            if (!lys_parent(node->schema) || (lys_parent(node->schema)->nodetype != LYS_CASE)) {
                /* not data of a case */
                continue;
            }
            cur_case = lys_parent(node->schema);

            if ((cur_case == new_case) || (lys_parent(cur_case) != lys_parent(new_case))) {
                /* either the same case or some other choice, not interesting */
                continue;
            }

            /* data from some other case found, they need to be removed first */
            *match_node = node;
            *next_op = EDIT_AUTO_REMOVE;
            return NULL;
        }
    } else if ((edit_node->schema->nodetype == LYS_LEAFLIST) && ((struct lys_node_leaflist *)edit_node->schema)->dflt) {
        /* handle leaf-list defaults correctly, try to find existing default instances */
        LY_TREE_FOR(*first_node ? *first_node : sr_lyd_child(parent_node, 1), node) {
            if (node->schema == edit_node->schema) {
                /* we found the first instance, that is enough */
                break;
            }
        }
        if (node && (node->dflt)) {
            /* a default instance exists, it needs to be removed first */
            *match_node = node;
            *next_op = EDIT_AUTO_REMOVE;
            return NULL;
        }
        /* otherwise there is no other leaf-list instance or there is an explicit one -> no default ones can exists */
>>>>>>> 05073ef3
    }

    if (lysc_is_userordered(edit_node->schema)) {
        /* handle creating user-ordered lists separately */
        *next_op = EDIT_MOVE;
        return NULL;
    }

    /* create and insert the node at the correct place */
    if (lyd_dup_single(edit_node, NULL, LYD_DUP_NO_META, match_node)) {
        sr_errinfo_new_ly(&err_info, LYD_CTX(edit_node));
        return err_info;
    }

    if ((err_info = sr_edit_insert(first_node, parent_node, *match_node, 0, NULL))) {
        return err_info;
    }

    if ((err_info = sr_edit_diff_add(*match_node, NULL, NULL, EDIT_CREATE, 0, diff_parent, diff_root, diff_node))) {
        return err_info;
    }

    *next_op = EDIT_CONTINUE;
    if (change) {
        *change = 1;
    }
    return NULL;
}

/**
 * @brief Apply edit merge operation.
 *
 * @param[in] match_node Matching data tree node.
 * @param[in] val_equal Whether even values of the nodes match.
 * @param[out] next_op Next operation to be performed with these nodes.
 * @return err_info, NULL on success.
 */
static sr_error_info_t *
sr_edit_apply_merge(struct lyd_node *match_node, int val_equal, enum edit_op *next_op)
{
    sr_error_info_t *err_info = NULL;

    if (!match_node) {
        *next_op = EDIT_CREATE;
    } else if (!val_equal) {
        switch (match_node->schema->nodetype) {
        case LYS_LIST:
        case LYS_LEAFLIST:
            assert(lysc_is_userordered(match_node->schema));
            *next_op = EDIT_MOVE;
            break;
        case LYS_LEAF:
        case LYS_ANYXML:
        case LYS_ANYDATA:
            *next_op = EDIT_REPLACE;
            break;
        default:
            SR_ERRINFO_INT(&err_info);
            return err_info;
        }
    } else {
        *next_op = EDIT_NONE;
    }

    return NULL;
}

/**
 * @brief Apply edit delete operation.
 *
 * @param[in] match_node Matching data tree node.
 * @param[in] edit_node Current edit node.
 * @param[out] next_op Next operation to be performed with these nodes.
 * @return err_info, NULL on success.
 */
static sr_error_info_t *
sr_edit_apply_delete(struct lyd_node *match_node, const struct lyd_node *edit_node, enum edit_op *next_op)
{
    sr_error_info_t *err_info = NULL;

    if (!match_node) {
        sr_errinfo_new(&err_info, SR_ERR_NOT_FOUND, "Node \"%s\" to be deleted does not exist.", edit_node->schema->name);
        return err_info;
    }

    *next_op = EDIT_REMOVE;
    return NULL;
}

/**
 * @brief Apply sysrepo edit subtree on data tree nodes, recursively. Optionally,
 * sysrepo diff is being also created/updated.
 *
 * @param[in,out] first_node First sibling of the data tree. If not set, data tree is not modified.
 * @param[in] parent_node Parent of the first sibling.
 * @param[in] edit_node Sysrepo edit node.
 * @param[in] parent_op Parent operation.
 * @param[in] diff_parent Current sysrepo diff parent.
 * @param[in,out] diff_root Sysrepo diff root node.
 * @param[in] flags Flags modifying the behavior.
 * @param[out] change Set if there are some data changes.
 * @return err_info, NULL on success.
 */
static sr_error_info_t *
sr_edit_apply_r(struct lyd_node **first_node, struct lyd_node *parent_node, const struct lyd_node *edit_node,
        enum edit_op parent_op, struct lyd_node *diff_parent, struct lyd_node **diff_root, int flags, int *change)
{
    sr_error_info_t *err_info = NULL;
    struct lyd_node *match = NULL, *child, *next, *edit_match, *diff_node = NULL;
    enum edit_op op, next_op, prev_op = 0;
    enum insert_val insert;
    const char *key_or_value;
    char *origin;
    int val_equal;

    assert(first_node || (flags & EDIT_APPLY_CHECK_OP_R));
    /* if data node is set, it must be the first sibling */
    assert(!first_node || !*first_node || !(*first_node)->prev->next);

    /* get this node operation */
    if ((err_info = sr_edit_op(edit_node, parent_op, &op, &insert, &key_or_value))) {
        return err_info;
    }

reapply:
    /* find an equal node in the current data */
    if (flags & EDIT_APPLY_CHECK_OP_R) {
        /* we have no data */
        match = NULL;
    } else {
        if ((err_info = sr_edit_find(*first_node, edit_node, op, insert, key_or_value, 1, &match, &val_equal))) {
            return err_info;
        }
    }

    /* apply */
    next_op = op;
    do {
        switch (next_op) {
        case EDIT_REPLACE:
            if (flags & EDIT_APPLY_CHECK_OP_R) {
                sr_errinfo_new(&err_info, SR_ERR_UNSUPPORTED,
                        "Node \"%s\" cannot be created because its parent does not exist.", edit_node->schema->name);
                goto op_error;
            }
            if ((err_info = sr_edit_apply_replace(match, val_equal, edit_node, diff_parent, diff_root, &diff_node,
                    &next_op, &flags, change))) {
                goto op_error;
            }
            break;
        case EDIT_CREATE:
            if (flags & EDIT_APPLY_CHECK_OP_R) {
                sr_errinfo_new(&err_info, SR_ERR_UNSUPPORTED,
                        "Node \"%s\" cannot be created because its parent does not exist.", edit_node->schema->name);
                goto op_error;
            }
            if ((err_info = sr_edit_apply_create(first_node, parent_node, &match, val_equal, edit_node, diff_parent,
                    diff_root, &diff_node, &next_op, change))) {
                goto op_error;
            }
            break;
        case EDIT_MERGE:
            if (flags & EDIT_APPLY_CHECK_OP_R) {
                sr_errinfo_new(&err_info, SR_ERR_UNSUPPORTED,
                        "Node \"%s\" cannot be created because its parent does not exist.", edit_node->schema->name);
                goto op_error;
            }
            if ((err_info = sr_edit_apply_merge(match, val_equal, &next_op))) {
                goto op_error;
            }
            break;
        case EDIT_DELETE:
            if ((err_info = sr_edit_apply_delete(match, edit_node, &next_op))) {
                goto op_error;
            }
            break;
        case EDIT_AUTO_REMOVE:
        case EDIT_PURGE:
            prev_op = next_op;
        /* fallthrough */
        case EDIT_REMOVE:
            if ((err_info = sr_edit_apply_remove(first_node, parent_node, &match, diff_parent, diff_root, &diff_node,
                    &next_op, &flags, change))) {
                goto op_error;
            }
            break;
        case EDIT_MOVE:
            if ((err_info = sr_edit_apply_move(first_node, parent_node, edit_node, &match, insert, key_or_value,
                    diff_parent, diff_root, &diff_node, &next_op, change))) {
                goto op_error;
            }
            break;
        case EDIT_NONE:
            if ((err_info = sr_edit_apply_none(match, edit_node, diff_parent, diff_root, &diff_node, &next_op, change))) {
                goto op_error;
            }
            break;
        case EDIT_ETHER:
            if ((err_info = sr_edit_apply_ether(match, &next_op, &flags))) {
                goto op_error;
            }
            break;
        case EDIT_CONTINUE:
        case EDIT_FINISH:
            SR_ERRINFO_INT(&err_info);
            return err_info;
        }
    } while ((next_op != EDIT_CONTINUE) && (next_op != EDIT_FINISH));

    if (diff_node) {
        /* fix origin */
        sr_edit_diff_get_origin(edit_node, &origin, NULL);
        if (origin) {
            err_info = sr_edit_diff_set_origin(diff_node, origin, 1);
            free(origin);
            if (err_info) {
                return err_info;
            }
        }
    }

    if ((prev_op == EDIT_AUTO_REMOVE) || ((prev_op == EDIT_PURGE) && diff_node)) {
        /* we have removed one subtree of data from another case/one default leaf-list instance/one purged instance,
         * try this whole edit again */
        prev_op = 0;
        diff_node = NULL;
        goto reapply;
    } else if (next_op == EDIT_FINISH) {
        return NULL;
    }

    /* next recursive iteration */
    if (flags & EDIT_APPLY_CHECK_OP_R) {
        /* once we start just checking operations, we do not want to work with diff in recursive calls */
        diff_parent = NULL;
        diff_root = NULL;
    }

    if (diff_root) {
        /* update diff parent */
        diff_parent = diff_node;
    }

    if (flags & EDIT_APPLY_REPLACE_R) {
        /* remove all non-default children that are not in the edit, recursively */
        LY_LIST_FOR_SAFE(lyd_child_no_keys(match), next, child) {
            if (child->flags & LYD_DEFAULT) {
                continue;
            }

            if ((err_info = sr_edit_find(lyd_child_no_keys(edit_node), child, EDIT_DELETE, 0, NULL, 0, &edit_match, NULL))) {
                return err_info;
            }
            if (!edit_match && (err_info = sr_edit_apply_r(&((struct lyd_node_inner *)match)->child, match, child,
                    EDIT_DELETE, diff_parent, diff_root, flags, change))) {
                return err_info;
            }
        }
    }

    /* apply edit recursively */
    LY_LIST_FOR(lyd_child_no_keys(edit_node), child) {
        if (flags & EDIT_APPLY_CHECK_OP_R) {
            /* we do not operate with any datastore data or diff anymore */
            err_info = sr_edit_apply_r(NULL, NULL, child, op, NULL, NULL, flags, change);
        } else {
            err_info = sr_edit_apply_r(&((struct lyd_node_inner *)match)->child, match, child, op, diff_parent,
                    diff_root, flags, change);
        }
        if (err_info) {
            return err_info;
        }
    }

    if (diff_root && diff_parent) {
        /* remove any redundant nodes */
        if (sr_diff_is_redundant(diff_parent)) {
            if (diff_parent == *diff_root) {
                *diff_root = (*diff_root)->next;
            }
            lyd_free_tree(diff_parent);
        }
    }

    return NULL;

op_error:
    assert(err_info);
    sr_errinfo_new(&err_info, err_info->err[0].err_code, "Applying operation \"%s\" failed.", sr_edit_op2str(op));
    return err_info;
}

sr_error_info_t *
sr_edit_mod_apply(const struct lyd_node *edit, const struct lys_module *ly_mod, struct lyd_node **data,
        struct lyd_node **diff, int *change)
{
    sr_error_info_t *err_info = NULL;
    const struct lyd_node *root;
    struct lyd_node *mod_diff;

    if (change) {
        *change = 0;
    }

    LY_LIST_FOR(edit, root) {
        if (lyd_owner_module(root) != ly_mod) {
            /* skip data nodes from different modules */
            continue;
        }

        /* apply relevant nodes from the edit datatree */
        mod_diff = NULL;
        if ((err_info = sr_edit_apply_r(data, NULL, root, EDIT_CONTINUE, NULL, diff ? &mod_diff : NULL, 0, change))) {
            lyd_free_siblings(mod_diff);
            return err_info;
        }

        if (diff && mod_diff) {
            /* merge diffs */
            if (!*diff) {
                *diff = mod_diff;
            } else {
                if (lyd_diff_merge_tree(diff, NULL, mod_diff, NULL, NULL, 0)) {
                    return err_info;
                }
                lyd_free_siblings(mod_diff);
            }
        }
    }

    return NULL;
}

/**
 * @brief Learn operation of a diff node.
 *
 * @param[in] diff_node Diff node.
 * @param[out] op Operation.
 * @param[out] key_or_value Optional list instance keys predicate or leaf-list value for move operation.
 * @return err_info, NULL on error.
 */
static sr_error_info_t *
sr_diff_op(const struct lyd_node *diff_node, enum edit_op *op, const char **key_or_value)
{
    sr_error_info_t *err_info = NULL;
    struct lyd_meta *meta;
    const struct lyd_node *diff_parent;

    for (diff_parent = diff_node; diff_parent; diff_parent = lyd_parent(diff_parent)) {
        meta = lyd_find_meta(diff_parent->meta, NULL, "yang:operation");
        if (!meta) {
            continue;
        }

        if (!strcmp(meta->value.canonical, "replace") && (diff_parent != diff_node)) {
            /* we do not care about this operation if it's in our parent */
            continue;
        }

        *op = sr_edit_str2op(meta->value.canonical);
        break;
    }
    SR_CHECK_INT_RET(!diff_parent, err_info);

    *key_or_value = NULL;
    if (lysc_is_userordered(diff_node->schema)) {
        if ((*op == EDIT_CREATE) || (*op == EDIT_REPLACE)) {
            if (diff_node->schema->nodetype == LYS_LIST) {
                meta = lyd_find_meta(diff_node->meta, NULL, "yang:key");
            } else {
                meta = lyd_find_meta(diff_node->meta, NULL, "yang:value");
            }
            SR_CHECK_INT_RET(!meta, err_info);

            *key_or_value = meta->value.canonical;
        }
    }

    return NULL;
}

/**
 * @brief Update sysrepo diff using data tree nodes, recursively.
 *
 * @param[in] first_node First sibling of the data tree.
 * @param[in] diff_node Sysrepo diff node.
 * @param[in,out] diff_root Diff root node.
 * @return err_info, NULL on success.
 */
static sr_error_info_t *
sr_diff_update_r(const struct lyd_node *first_node, struct lyd_node *diff_node, struct lyd_node **diff_root)
{
    sr_error_info_t *err_info = NULL;
    enum edit_op op;
    struct lyd_node *match = NULL, *next, *diff_child;
    const char *key_or_value;

    /* read all the valid attributes */
    if ((err_info = sr_diff_op(diff_node, &op, &key_or_value))) {
        return err_info;
    }

    /* handle user-ordered (leaf-)lists separately */
    if (key_or_value) {
        assert((op == EDIT_CREATE) || (op == EDIT_REPLACE));
        if (op == EDIT_REPLACE) {
            /* find the node */
            if ((err_info = sr_edit_find(first_node, diff_node, op, 0, NULL, 0, &match, NULL))) {
                return err_info;
            }
            if (!match) {
                goto next_iter_r;
            }
        }

        /* find the anchor */
        if (key_or_value[0] && first_node) {
            if ((err_info = sr_edit_find_userord_predicate(first_node, diff_node, key_or_value, &match))) {
                return err_info;
            }
        }

        goto next_iter_r;
    }

    /* apply operation */
    switch (op) {
    case EDIT_NONE:
        /* find the node */
        if ((err_info = sr_edit_find(first_node, diff_node, op, 0, NULL, 0, &match, NULL))) {
            return err_info;
        }

        if (match && (match->schema->nodetype & (LYS_LEAF | LYS_LEAFLIST))) {
            /* the dflt flag is the same now */
            if ((match->flags & LYD_DEFAULT) == (diff_node->flags & LYD_DEFAULT)) {
                match = NULL;
            }
        }
        break;
    case EDIT_CREATE:
        /* find the node */
        if ((err_info = sr_edit_find(first_node, diff_node, op, 0, NULL, 0, &match, NULL))) {
            return err_info;
        }

        if (match) {
            /* the node exists now, change the operation to "none" (for now, may be completely redundant) */
            if (sr_edit_diff_find_oper(diff_node, 0, NULL)) {
                sr_edit_del_meta_attr(diff_node, "operation");
            }
            if ((err_info = sr_diff_set_oper(diff_node, "none"))) {
                return err_info;
            }

            /* update op for redundancy check */
            op = EDIT_NONE;

            /* keep operation for all descendants (for now) */
            LY_LIST_FOR(lyd_child_no_keys(diff_node), diff_child) {
                if (!sr_edit_diff_find_oper(diff_child, 0, NULL) && (err_info = sr_diff_set_oper(diff_child, "create"))) {
                    return err_info;
                }
            }
        } else {
            /* the node does not exist so the diff remains unchanged and it is useless to continue */
            return NULL;
        }

        break;
    case EDIT_DELETE:
        /* find the node */
        if ((err_info = sr_edit_find(first_node, diff_node, op, 0, NULL, 0, &match, NULL))) {
            return err_info;
        }
        break;
    case EDIT_REPLACE:
        SR_CHECK_INT_RET(!(diff_node->schema->nodetype & (LYS_LEAF | LYS_ANYXML | LYS_ANYDATA)), err_info);

        /* find the node */
        if ((err_info = sr_edit_find(first_node, diff_node, op, 0, NULL, 0, &match, NULL))) {
            return err_info;
        }

        if (match) {
            /* flags/value must be different */
            if (((match->flags & LYD_DEFAULT) == (diff_node->flags & LYD_DEFAULT))
                    && !lyd_compare_single(match, diff_node, 0)) {
                match = NULL;
            }
        }
        break;
    default:
        SR_ERRINFO_INT(&err_info);
        return err_info;
    }

next_iter_r:
    if (!match) {
        /* diff failed to be applied */
        if (diff_node == *diff_root) {
            *diff_root = (*diff_root)->next;
        }
        lyd_free_tree(diff_node);
        return NULL;
    }

    if (!lyd_child_no_keys(diff_node)) {
        /* we are done */
        return NULL;
    }

    /* update diff recursively */
    LY_LIST_FOR_SAFE(lyd_child_no_keys(diff_node), next, diff_child) {
        if ((err_info = sr_diff_update_r(lyd_child_no_keys(match), diff_child, diff_root))) {
            return err_info;
        }
    }
    if ((op == EDIT_NONE) && !lyd_child_no_keys(diff_node)) {
        /* none of our children could be applied, this node is redundant */
        match = NULL;
        goto next_iter_r;
    }

    return NULL;
}

sr_error_info_t *
sr_diff_mod_update(struct lyd_node **diff, const struct lys_module *ly_mod, const struct lyd_node *mod_data)
{
    sr_error_info_t *err_info = NULL;
    struct lyd_node *root, *next;

    assert(diff);

    LY_LIST_FOR_SAFE(*diff, next, root) {
        if (lyd_owner_module(root) != ly_mod) {
            /* skip data nodes from different modules */
            continue;
        }

        /* update relevant nodes from the diff datatree */
        if ((err_info = sr_diff_update_r(mod_data, root, diff))) {
            return err_info;
        }
    }

    return NULL;
}

/**
 * @brief Check whether a descendant operation should replace a parent operation (is superior to).
 * Also, check whether the operation is even allowed.
 *
 * @param[in,out] new_op Descendant operation, may be rewritten for the actual updated operation if @p is_superior is 1.
 * @param[in] cur_op Parent operation (that will be inherited by default).
 * @param[out] is_superior non-zero if the new operation is superior (replace the current operation), 0 if not.
 * @return err_info, NULL on success.
 */
static sr_error_info_t *
sr_edit_is_superior_op(enum edit_op *new_op, enum edit_op cur_op, int *is_superior)
{
    sr_error_info_t *err_info = NULL;

    *is_superior = 0;

    /* actually, cur_op cannot be purge because that would mean a descendant node was created and
     * since this can happen only for lists without keys, there is no way to address them (and create descendants),
     * but whatever, be robust */

    switch (cur_op) {
    case EDIT_CREATE:
        if ((*new_op == EDIT_DELETE) || (*new_op == EDIT_REPLACE) || (*new_op == EDIT_REMOVE) || (*new_op == EDIT_PURGE)) {
            goto op_error;
        }
        /* do not overwrite */
        break;
    case EDIT_DELETE:
    case EDIT_PURGE:
        /* no operation allowed */
        goto op_error;
    case EDIT_REPLACE:
        if ((*new_op == EDIT_DELETE) || (*new_op == EDIT_REMOVE) || (*new_op == EDIT_PURGE)) {
            goto op_error;
        }
        /* do not overwrite */
        break;
    case EDIT_REMOVE:
        if ((*new_op == EDIT_DELETE) || (*new_op == EDIT_REPLACE)) {
            goto op_error;
        } else if ((*new_op == EDIT_CREATE) || (*new_op == EDIT_MERGE)) {
            /* remove + create/merge = replace */
            *new_op = EDIT_REPLACE;
            *is_superior = 1;
        }
        break;
    case EDIT_MERGE:
        if ((*new_op == EDIT_DELETE) || (*new_op == EDIT_REPLACE) || (*new_op == EDIT_REMOVE) || (*new_op == EDIT_PURGE)) {
            goto op_error;
        }
        if (*new_op == EDIT_REPLACE) {
            *is_superior = 1;
        }
        break;
    case EDIT_NONE:
        if ((*new_op == EDIT_REPLACE) || (*new_op == EDIT_MERGE)) {
            *is_superior = 1;
        }
        break;
    case EDIT_ETHER:
        if ((*new_op == EDIT_REPLACE) || (*new_op == EDIT_MERGE) || (*new_op == EDIT_NONE)) {
            *is_superior = 1;
        }
        break;
    default:
        SR_ERRINFO_INT(&err_info);
        return err_info;
    }

    return NULL;

op_error:
    sr_errinfo_new(&err_info, SR_ERR_UNSUPPORTED, "Operation \"%s\" cannot have children with operation \"%s\".",
            sr_edit_op2str(cur_op), sr_edit_op2str(*new_op));
    return err_info;
}

static sr_error_info_t *
sr_edit_add_check_same_node_op(sr_session_ctx_t *session, const char *xpath, const char *value, enum edit_op op,
        LY_ERR lyrc)
{
    sr_error_info_t *err_info = NULL;
    char *uniq_xpath;
    enum edit_op cur_op;
    struct ly_set *set;

    if (lyrc == LY_EEXIST) {
        /* build an expression identifying a single node */
        if (value && (xpath[strlen(xpath) - 1] != ']')) {
            if (asprintf(&uniq_xpath, "%s[.='%s']", xpath, value) == -1) {
                uniq_xpath = NULL;
            }
        } else {
            uniq_xpath = strdup(xpath);
        }
        if (!uniq_xpath) {
            SR_ERRINFO_MEM(&err_info);
            return err_info;
        }

        /* find the node */
        lyd_find_xpath(session->dt[session->ds].edit, uniq_xpath, &set);
        free(uniq_xpath);
        if (!set || (set->count > 1)) {
            ly_set_free(set, NULL);
            SR_ERRINFO_INT(&err_info);
            return err_info;
        } else if (set->count == 1) {
            cur_op = sr_edit_diff_find_oper(set->dnodes[0], 1, NULL);
            if (op == cur_op) {
                /* same node with same operation, silently ignore and clear the error */
                ly_set_free(set, NULL);
                ly_err_clean(session->conn->ly_ctx, NULL);
                return NULL;
            } /* else node has a different operation, error */
        } /* else set->number == 0; it must be leaf and there already is one with another value, error */
        ly_set_free(set, NULL);
    }

    sr_errinfo_new_ly(&err_info, session->conn->ly_ctx);
    sr_errinfo_new(&err_info, SR_ERR_INVAL_ARG, "Invalid datastore edit.");
    return err_info;
}

sr_error_info_t *
sr_edit_set_oper(struct lyd_node *edit, const char *op)
{
    const char *attr_full_name;
    sr_error_info_t *err_info = NULL;

    if (!strcmp(op, "none") || !strcmp(op, "ether") || !strcmp(op, "purge")) {
        attr_full_name = SR_YANG_MOD ":operation";
    } else {
        attr_full_name = "ietf-netconf:operation";
    }

    if (edit->schema) {
        if (lyd_new_meta(LYD_CTX(edit), edit, NULL, attr_full_name, op, 0, NULL)) {
            sr_errinfo_new_ly(&err_info, LYD_CTX(edit));
            return err_info;
        }
    } else {
        if (lyd_new_attr(edit, NULL, attr_full_name, op, NULL)) {
            sr_errinfo_new_ly(&err_info, LYD_CTX(edit));
            return err_info;
        }
    }

    return NULL;
}

static const char *
sr_edit_pos2str(sr_move_position_t position)
{
    switch (position) {
    case SR_MOVE_BEFORE:
        return "before";
    case SR_MOVE_AFTER:
        return "after";
    case SR_MOVE_FIRST:
        return "first";
    case SR_MOVE_LAST:
        return "last";
    default:
        return NULL;
    }
}

sr_error_info_t *
sr_edit_add(sr_session_ctx_t *session, const char *xpath, const char *value, const char *operation,
        const char *def_operation, const sr_move_position_t *position, const char *keys, const char *val,
        const char *origin, int isolate)
{
    sr_error_info_t *err_info = NULL;
    struct lyd_node *node = NULL, *sibling, *parent;
    const char *meta_val, *def_origin;
    enum edit_op op, def_op;
    int opts, own_oper, next_iter_oper, is_sup;
    LY_ERR lyrc;

    assert(!origin || strchr(origin, ':'));

    /* merge the change into existing edit */
    opts = 0;
    if (!strcmp(operation, "remove") || !strcmp(operation, "delete") || !strcmp(operation, "purge")) {
        opts |= LYD_NEW_PATH_OPAQ;
    }
    lyrc = lyd_new_path2(isolate ? NULL : session->dt[session->ds].edit, session->conn->ly_ctx, xpath, (void *)value,
            LYD_ANYDATA_STRING, opts, NULL, &node);
    if (lyrc) {
        /* check whether it is an error */
        if ((err_info = sr_edit_add_check_same_node_op(session, xpath, value, sr_edit_str2op(operation), lyrc))) {
            goto error;
        }
        /* node with the same operation already exists, silently ignore */
        return NULL;
    }
    session->dt[session->ds].edit = lyd_first_sibling(session->dt[session->ds].edit);

    /* check allowed node types */
    for (parent = node; parent; parent = lyd_parent(parent)) {
        if (parent->schema && (parent->schema->nodetype & (LYS_RPC | LYS_ACTION | LYS_NOTIF))) {
            sr_errinfo_new(&err_info, SR_ERR_INVAL_ARG, "RPC/action/notification node \"%s\" cannot be created.",
                    parent->schema->name);
            /* no need to throw away the whole edit */
            isolate = 1;
            goto error;
        }
    }

    if (isolate) {
        for (parent = node; parent->parent; parent = lyd_parent(parent)) {}

        /* connect into one edit */
        lyd_insert_sibling(session->dt[session->ds].edit, parent, &session->dt[session->ds].edit);
    }

    /* check arguments */
    if (position) {
        if (!lysc_is_userordered(node->schema)) {
            sr_errinfo_new(&err_info, SR_ERR_INVAL_ARG, "Position can be specified only for user-ordered nodes.");
            goto error;
        }
        if (node->schema->nodetype == LYS_LIST) {
            if (((*position == SR_MOVE_BEFORE) || (*position == SR_MOVE_AFTER)) && !keys) {
                sr_errinfo_new(&err_info, SR_ERR_INVAL_ARG, "Missing relative item for a list move operation.");
                goto error;
            }
            meta_val = keys;
        } else {
            if (((*position == SR_MOVE_BEFORE) || (*position == SR_MOVE_AFTER)) && !val) {
                sr_errinfo_new(&err_info, SR_ERR_INVAL_ARG, "Missing relative item for a leaf-list move operation.");
                goto error;
            }
            meta_val = val;
        }
    }

    op = sr_edit_diff_find_oper(node, 1, &own_oper);
    if (!op) {
        for (parent = node; parent->parent; parent = lyd_parent(parent)) {}

        /* add default operation if a new subtree was created */
        if ((parent != node) && ((err_info = sr_edit_set_oper(parent, def_operation)))) {
            goto error;
        }

        if (!session->dt[session->ds].edit) {
            session->dt[session->ds].edit = parent;
        }
    } else {
        assert(session->dt[session->ds].edit && !isolate);

        /* update operations throughout the edit subtree */
        next_iter_oper = 0;
        for (parent = lyd_parent(node); parent; node = parent, parent = lyd_parent(parent)) {
            if (next_iter_oper) {
                /* we already got and checked the operation before */
                next_iter_oper = 0;
            } else {
                op = sr_edit_diff_find_oper(parent, 1, &own_oper);
                assert(op);

                def_op = sr_edit_str2op(def_operation);
                if ((err_info = sr_edit_is_superior_op(&def_op, op, &is_sup))) {
                    goto error;
                }
                if (!is_sup) {
                    /* the parent operation stays so we are done */
                    break;
                }
            }

            for (sibling = lyd_child_no_keys(parent); sibling; sibling = sibling->next) {
                if (sibling == node) {
                    continue;
                }

                /* there was already another sibling, set its original operation if it does not have any */
                if (!sr_edit_diff_find_oper(sibling, 0, NULL)) {
                    if ((err_info = sr_edit_set_oper(sibling, sr_edit_op2str(op)))) {
                        goto error;
                    }
                }
            }

            if (own_oper) {
                /* the operation is defined on the node, delete it */
                sr_edit_del_meta_attr(parent, "operation");

                if (parent->parent) {
                    /* check whether our operation is superior even to the next defined operation */
                    op = sr_edit_diff_find_oper(lyd_parent(parent), 1, &own_oper);
                    assert(op);
                    next_iter_oper = 1;
                }

                def_op = sr_edit_str2op(def_operation);
                if ((err_info = sr_edit_is_superior_op(&def_op, op, &is_sup))) {
                    goto error;
                }
                if (!parent->parent || !is_sup) {
                    /* it is not, set it on this parent and finish */
                    if ((err_info = sr_edit_set_oper(parent, sr_edit_op2str(def_op)))) {
                        goto error;
                    }
                    break;
                }
            }
        }
    }

    /* add the operation of the node */
    if ((err_info = sr_edit_set_oper(node, operation))) {
        goto error;
    }
    if (position) {
        if (lyd_new_meta(session->conn->ly_ctx, node, NULL, "yang:insert", sr_edit_pos2str(*position), 0, NULL)) {
            sr_errinfo_new_ly(&err_info, session->conn->ly_ctx);
            goto error;
        }
        if (((*position == SR_MOVE_BEFORE) || (*position == SR_MOVE_AFTER)) && lyd_new_meta(session->conn->ly_ctx, node,
                NULL, node->schema->nodetype == LYS_LIST ? "yang:key" : "yang:value", meta_val, 0, NULL)) {
            sr_errinfo_new_ly(&err_info, session->conn->ly_ctx);
            goto error;
        }
    }

    if (session->ds == SR_DS_OPERATIONAL) {
        /* add parent origin */
        for (parent = lyd_parent(node); parent; parent = lyd_parent(parent)) {
            /* add origin */
            if (parent->schema->flags & LYS_CONFIG_R) {
                def_origin = SR_OPER_ORIGIN;
            } else {
                def_origin = SR_CONFIG_ORIGIN;
            }
            if ((err_info = sr_edit_diff_set_origin(parent, def_origin, 0))) {
                goto error;
            }
        }

        /* add node origin */
        if ((err_info = sr_edit_diff_set_origin(node, origin, 1))) {
            goto error;
        }
    }

    return NULL;

error:
    if (node) {
        if (isolate) {
            /* free only the isolated subtree */
            for (parent = node; parent->parent; parent = lyd_parent(parent)) {}
            if (session->dt[session->ds].edit == parent) {
                session->dt[session->ds].edit = parent->next;
            }
            lyd_free_tree(parent);
        } else {
            /* completely free the current edit because it was already modified */
            lyd_free_all(session->dt[session->ds].edit);
            session->dt[session->ds].edit = NULL;

            sr_errinfo_new(&err_info, SR_ERR_OPERATION_FAILED, "Edit was discarded.");
        }
    }
    return err_info;
}

sr_error_info_t *
sr_diff_set_getnext(struct ly_set *set, uint32_t *idx, struct lyd_node **node, sr_change_oper_t *op)
{
    sr_error_info_t *err_info = NULL;
    struct lyd_meta *meta;
    struct lyd_node *parent, *key;

    while (*idx < set->count) {
        *node = set->dnodes[*idx];

        /* find the (inherited) operation of the current edit node */
        meta = NULL;
        for (parent = *node; parent; parent = lyd_parent(parent)) {
            meta = lyd_find_meta(parent->meta, NULL, "yang:operation");
            if (meta) {
                break;
            }
        }
        if (!meta) {
            SR_ERRINFO_INT(&err_info);
            return err_info;
        }

        if (((*node)->schema->flags & LYS_KEY) && lysc_is_userordered((*node)->parent->schema)
                && (meta->value.canonical[0] == 'r')) {
            /* skip keys of list move operations */
            ++(*idx);
            continue;
        }

        /* decide operation */
        if (meta->value.enum_item->name[0] == 'n') {
            /* skip the node */
            ++(*idx);

            /* in case of lists we want to also skip all their keys */
            if ((*node)->schema->nodetype == LYS_LIST) {
                for (key = lyd_child(*node); key && (key->schema->flags & LYS_KEY); key = key->next) {
                    ++(*idx);
                }
            }
            continue;
        } else if (meta->value.enum_item->name[0] == 'c') {
            *op = SR_OP_CREATED;
        } else if (meta->value.enum_item->name[0] == 'd') {
            *op = SR_OP_DELETED;
        } else if (meta->value.enum_item->name[0] == 'r') {
            if ((*node)->schema->nodetype & (LYS_LEAF | LYS_ANYDATA)) {
                *op = SR_OP_MODIFIED;
            } else if ((*node)->schema->nodetype & (LYS_LIST | LYS_LEAFLIST)) {
                *op = SR_OP_MOVED;
            } else {
                SR_ERRINFO_INT(&err_info);
                return err_info;
            }
        }

        /* success */
        ++(*idx);
        return NULL;
    }

    /* no more changes */
    *node = NULL;
    return NULL;
}

/**
 * @brief Update a stored diff subtree after a connection was terminated.
 *
 * @param[in] subtree Subtree to update, may be freed.
 * @param[in] cid CID of the deleted connection.
 * @param[in] parent_cid CID effective for (inherited from) the @p subtree parent.
 * @param[out] child_cid_p CID effective for the @p subtree, 0 if it was deleted.
 * @return err_info, NULL on success.
 */
static sr_error_info_t *
sr_diff_del_conn_r(struct lyd_node *subtree, sr_cid_t cid, sr_cid_t parent_cid, sr_cid_t *child_cid_p)
{
    sr_error_info_t *err_info = NULL;
    struct lyd_node *next, *child;
    struct lyd_meta *meta;
    sr_cid_t cur_cid, child_cid, ch_cid;
    char cid_str[11];

    /* find our CID attribute, if any */
    meta = lyd_find_meta(subtree->meta, NULL, SR_YANG_MOD ":cid");
    if (meta) {
        cur_cid = meta->value.uint32;
    } else {
        cur_cid = parent_cid;
    }

    /* process children */
    child_cid = 0;
    LY_LIST_FOR_SAFE(lyd_child_no_keys(subtree), next, child) {
        if ((err_info = sr_diff_del_conn_r(child, cid, cur_cid, &ch_cid))) {
            return err_info;
        }

        /* try to find a child with the parent CID, then we can simply keep it */
        if (ch_cid && (!child_cid || (child_cid != parent_cid))) {
            child_cid = ch_cid;
        }
    }

    if (cur_cid != cid) {
        /* this node is not owned by the deleted connection, the subtree is kept */
        *child_cid_p = cur_cid;
        return NULL;
    }

    if (child_cid) {
        /* this node was "deleted" but there are still some children */
        if (meta) {
            lyd_free_meta_single(meta);
        }
        if (parent_cid != child_cid) {
            /* update the owner of this node */
            sprintf(cid_str, "%" PRIu32, child_cid);
            if (lyd_new_meta(NULL, subtree, NULL, SR_YANG_MOD ":cid", cid_str, 0, NULL)) {
                sr_errinfo_new_ly(&err_info, LYD_CTX(subtree));
                return err_info;
            }
        }

        /* this subtree is kept */
        *child_cid_p = child_cid;
    } else {
        /* there are no children left and this node belongs to the deleted connection, remove it */
        lyd_free_tree(subtree);

        /* this subtree was deleted */
        *child_cid_p = 0;
    }

    return NULL;
}

sr_error_info_t *
sr_diff_del_conn(struct lyd_node **diff, sr_cid_t cid)
{
    sr_error_info_t *err_info = NULL;
    struct lyd_node *next, *elem;
    sr_cid_t child_cid;

    if (!*diff) {
        return NULL;
    }

    LY_LIST_FOR_SAFE(*diff, next, elem) {
        if ((err_info = sr_diff_del_conn_r(elem, cid, 0, &child_cid))) {
            return err_info;
        }

        if (!child_cid && (*diff == elem)) {
            /* first top-level node was removed, move the diff */
            *diff = next;
        }
    }

    return NULL;
}<|MERGE_RESOLUTION|>--- conflicted
+++ resolved
@@ -1690,12 +1690,7 @@
             return NULL;
         }
 
-<<<<<<< HEAD
-        sr_errinfo_new(&err_info, SR_ERR_EXISTS, "Node \"%s\" to be created already exists.",
-                edit_node->schema->name);
-        return err_info;
-=======
-        if ((edit_node->schema->nodetype == LYS_LEAF) && (*match_node)->dflt) {
+        if ((edit_node->schema->nodetype == LYS_LEAF) && ((*match_node)->flags & LYD_DEFAULT)) {
             /* allow creating existing default leaves */
             if (val_equal) {
                 *next_op = EDIT_NONE;
@@ -1705,50 +1700,9 @@
             return NULL;
         }
 
-        /* allow creating duplicate instances of state lists/leaf-lists and explicit leaves instead of default ones */
-        if (!(edit_node->schema->nodetype & (LYS_LIST | LYS_LEAFLIST)) || !(edit_node->schema->flags & LYS_CONFIG_R)) {
-            sr_errinfo_new(&err_info, SR_ERR_EXISTS, NULL, "Node \"%s\" to be created already exists.", edit_node->schema->name);
-            return err_info;
-        }
-    }
-
-    if (lys_parent(edit_node->schema) && (lys_parent(edit_node->schema)->nodetype == LYS_CASE)) {
-        new_case = lys_parent(edit_node->schema);
-
-        /* handle cases correctly, try to find other cases data */
-        LY_TREE_FOR(*first_node ? *first_node : sr_lyd_child(parent_node, 1), node) {
-            if (!lys_parent(node->schema) || (lys_parent(node->schema)->nodetype != LYS_CASE)) {
-                /* not data of a case */
-                continue;
-            }
-            cur_case = lys_parent(node->schema);
-
-            if ((cur_case == new_case) || (lys_parent(cur_case) != lys_parent(new_case))) {
-                /* either the same case or some other choice, not interesting */
-                continue;
-            }
-
-            /* data from some other case found, they need to be removed first */
-            *match_node = node;
-            *next_op = EDIT_AUTO_REMOVE;
-            return NULL;
-        }
-    } else if ((edit_node->schema->nodetype == LYS_LEAFLIST) && ((struct lys_node_leaflist *)edit_node->schema)->dflt) {
-        /* handle leaf-list defaults correctly, try to find existing default instances */
-        LY_TREE_FOR(*first_node ? *first_node : sr_lyd_child(parent_node, 1), node) {
-            if (node->schema == edit_node->schema) {
-                /* we found the first instance, that is enough */
-                break;
-            }
-        }
-        if (node && (node->dflt)) {
-            /* a default instance exists, it needs to be removed first */
-            *match_node = node;
-            *next_op = EDIT_AUTO_REMOVE;
-            return NULL;
-        }
-        /* otherwise there is no other leaf-list instance or there is an explicit one -> no default ones can exists */
->>>>>>> 05073ef3
+        sr_errinfo_new(&err_info, SR_ERR_EXISTS, "Node \"%s\" to be created already exists.",
+                edit_node->schema->name);
+        return err_info;
     }
 
     if (lysc_is_userordered(edit_node->schema)) {
