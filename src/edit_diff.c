/**
 * @file edit_diff.c
 * @author Michal Vasko <mvasko@cesnet.cz>
 * @brief routines for sysrepo edit and diff data tree handling
 *
 * @copyright
 * Copyright 2018 Deutsche Telekom AG.
 * Copyright 2018 - 2019 CESNET, z.s.p.o.
 *
 * Licensed under the Apache License, Version 2.0 (the "License");
 * you may not use this file except in compliance with the License.
 * You may obtain a copy of the License at
 *
 *    http://www.apache.org/licenses/LICENSE-2.0
 *
 * Unless required by applicable law or agreed to in writing, software
 * distributed under the License is distributed on an "AS IS" BASIS,
 * WITHOUT WARRANTIES OR CONDITIONS OF ANY KIND, either express or implied.
 * See the License for the specific language governing permissions and
 * limitations under the License.
 */
#include "common.h"

#include <assert.h>
#include <inttypes.h>
#include <pthread.h>
#include <stdint.h>
#include <stdlib.h>
#include <string.h>
#include <sys/types.h>
#include <unistd.h>

#include <libyang/libyang.h>

enum insert_val {
    INSERT_DEFAULT = 0,
    INSERT_FIRST,
    INSERT_LAST,
    INSERT_BEFORE,
    INSERT_AFTER
};

/**
 * @brief Find CID meta of a diff node or its parents.
 *
 * @param[in] diff Diff node.
 * @param[out] cid Found stored CID, 0 if none found.
 * @param[out] meta_own Whether \p pid and \p conn_ptr are own or inherited.
 * @return err_info, NULL on success.
 */
static void
sr_diff_find_cid(struct lyd_node *diff, sr_cid_t *cid, int *meta_own)
{
    struct lyd_node *parent;
    struct lyd_meta *cid_meta = NULL;

    if (cid) {
        *cid = 0;
    }
    if (meta_own) {
        *meta_own = 0;
    }

    if (!diff) {
        return;
    }

    for (parent = diff; parent; parent = lyd_parent(parent)) {
        cid_meta = lyd_find_meta(parent->meta, NULL, SR_YANG_MOD ":cid");

        if (!cid || cid_meta) {
            /* we found everything */
            if (cid) {
                *cid = cid_meta->value.uint32;
            }
            if (meta_own && (parent == diff) && cid_meta) {
                *meta_own = 1;
            }
            break;
        }
    }
}

/**
 * @brief Update (inherited) CID meta of a diff node.
 *
 * @param[in] diff_node Diff node to examine.
 * @param[in] cid CID of the diff merge source (new owner of these oper diff nodes).
 * @param[in] keep_cur_child Whether to keep current meta for direct children.
 * @return err_info, NULL on success.
 */
static sr_error_info_t *
sr_diff_update_cid(struct lyd_node *diff_node, sr_cid_t cid, int keep_cur_child)
{
    sr_error_info_t *err_info = NULL;
    struct lyd_node *child;
    int meta_own;
    char cid_str[21];
    sr_cid_t cur_cid, child_cid;

    assert(cid);

    /* learn current CID */
    sr_diff_find_cid(diff_node, &cur_cid, &meta_own);

    /* it may need to be set for children */
    child_cid = cur_cid;

    if (!cur_cid || (cur_cid != cid)) {
        if (meta_own) {
            /* remove meta from the node */
            sr_edit_del_meta_attr(diff_node, "cid");

            /* effective CID changed */
            sr_diff_find_cid(diff_node, &cur_cid, NULL);
        }

        if (cur_cid != cid) {
            /* add meta of the new connection */
            sprintf(cid_str, "%"PRIu32, cid);
            if (lyd_new_meta(LYD_CTX(diff_node), diff_node, NULL, SR_YANG_MOD ":cid", cid_str, 0, NULL)) {
                sr_errinfo_new_ly(&err_info, LYD_CTX(diff_node));
                return err_info;
            }
        }

        if (!keep_cur_child || !child_cid) {
            /* there was no CID before so ignore keep_cur_child */
            return NULL;
        }

        /* keep meta of the current connection for children */
        sprintf(cid_str, "%"PRIu32, child_cid);

        LY_LIST_FOR(lyd_child_no_keys(diff_node), child) {
            sr_diff_find_cid(child, NULL, &meta_own);
            if (!meta_own) {
                if (lyd_new_meta(LYD_CTX(diff_node), child, NULL, SR_YANG_MOD ":cid", cid_str, 0, NULL)) {
                    sr_errinfo_new_ly(&err_info, LYD_CTX(diff_node));
                    return err_info;
                }
            }
        }
    }

    return NULL;
}

LY_ERR
sr_lyd_diff_merge_cb(const struct lyd_node *src_node, struct lyd_node *trg_node, void *cid_p)
{
    sr_error_info_t *err_info = NULL;
    char *origin = NULL, *cur_origin = NULL;
    struct lyd_node *child;

    /* update CID of the new node */
    if ((err_info = sr_diff_update_cid(trg_node, *((sr_cid_t *)cid_p), src_node ? 1 : 0))) {
        goto cleanup;
    }

    if (!src_node) {
        /* origin must be correct, it is either inherited (from some of our parent that was properly merged
         * with its origin) or its is explicitly set (when it was copied into the diff with the nodes) */
        return LY_SUCCESS;
    }

    /* fix origin of the new node, keep origin of descendants for now */
    sr_edit_diff_get_origin(trg_node, &cur_origin, NULL);
    sr_edit_diff_get_origin(src_node, &origin, NULL);
    if ((err_info = sr_edit_diff_set_origin(trg_node, origin, 1))) {
        goto cleanup;
    }
    LY_LIST_FOR(lyd_child_no_keys(trg_node), child) {
        if ((err_info = sr_edit_diff_set_origin(child, cur_origin, 0))) {
            goto cleanup;
        }
    }

cleanup:
    free(origin);
    free(cur_origin);
    if (err_info) {
        sr_errinfo_free(&err_info);
        return LY_EINT;
    }
    return LY_SUCCESS;
}

LY_ERR
sr_lyd_diff_apply_cb(const struct lyd_node *diff_node, struct lyd_node *data_node, void *user_data)
{
    sr_error_info_t *err_info = NULL;
    char *origin;

    (void)user_data;

    /* copy origin */
    sr_edit_diff_get_origin(diff_node, &origin, NULL);
    err_info = sr_edit_diff_set_origin(data_node, origin, 1);
    free(origin);
    if (err_info) {
        sr_errinfo_free(&err_info);
        return LY_EINT;
    }

    return LY_SUCCESS;
}

/**
 * @brief Find a previous (leaf-)list instance.
 *
 * @param[in] llist (Leaf-)list instance.
 * @return Previous instance, NULL if first.
 */
static const struct lyd_node *
sr_edit_find_previous_instance(const struct lyd_node *llist)
{
    struct lyd_node *prev_inst;

    if (!llist->prev->next) {
        /* the only/first node */
        return NULL;
    }

    for (prev_inst = llist->prev; prev_inst->schema != llist->schema; prev_inst = prev_inst->prev) {
        if (!prev_inst->prev->next) {
            /* no instance before */
            prev_inst = NULL;
            break;
        }
    }

    return prev_inst;
}

/**
 * @brief Check whether a (leaf-)list instance was moved.
 *
 * @param[in] match_node Node instance in the data tree.
 * @param[in] insert Insert place.
 * @param[in] anchor_node Optional relative instance in the data tree.
 * @return 0 if not, non-zero if it was.
 */
static int
sr_edit_userord_is_moved(const struct lyd_node *match_node, enum insert_val insert, const struct lyd_node *anchor_node)
{
    const struct lyd_node *sibling;

    assert(match_node && (((insert != INSERT_BEFORE) && (insert != INSERT_AFTER)) || anchor_node));
    assert(lysc_is_userordered(match_node->schema));

    switch (insert) {
    case INSERT_DEFAULT:
        /* with no insert attribute it can never be moved */
        return 0;

    case INSERT_FIRST:
    case INSERT_AFTER:
        sibling = sr_edit_find_previous_instance(match_node);
        if (sibling == anchor_node) {
            /* match_node is after the anchor node (or is the first) */
            return 0;
        }

        /* node is moved */
        return 1;

    case INSERT_LAST:
    case INSERT_BEFORE:
        if (!match_node->next) {
            /* last node */
            sibling = NULL;
        } else {
            for (sibling = match_node->next; sibling->schema != match_node->schema; sibling = sibling->next) {
                if (!sibling->next) {
                    /* no instance after, it is the last */
                    sibling = NULL;
                    break;
                }
            }
        }
        if (sibling == anchor_node) {
            /* match_node is before the anchor node (or is the last) */
            return 0;
        }

        /* node is moved */
        return 1;
    }

    /* unreachable */
    assert(0);
    return 0;
}

/**
 * @brief Find a matching node in data tree for a specific (leaf-)list instance.
 *
 * @param[in] sibling First data tree sibling.
 * @param[in] llist Arbitrary instance of the (leaf-)list.
 * @param[in] key_or_value List instance keys or leaf-list value of the searched instance.
 * @param[out] match Matching instance in the data tree.
 * @return err_info, NULL on success.
 */
static sr_error_info_t *
sr_edit_find_userord_predicate(const struct lyd_node *sibling, const struct lyd_node *llist, const char *key_or_value,
        struct lyd_node **match)
{
    sr_error_info_t *err_info = NULL;
    LY_ERR lyrc;

    lyrc = lyd_find_sibling_val(sibling, llist->schema, key_or_value, strlen(key_or_value), match);
    if (lyrc == LY_ENOTFOUND) {
        sr_errinfo_new(&err_info, SR_ERR_NOT_FOUND, NULL, "Node \"%s\" instance to insert next to not found.",
                llist->schema->name);
        return err_info;
    } else if (lyrc) {
        sr_errinfo_new_ly(&err_info, LYD_CTX(llist));
        return err_info;
    }

    return NULL;
}

/**
 * @brief Find a possibly matching node instance in data tree for an edit node.
 *
 * @param[in] first_node First sibling in the data tree.
 * @param[in] edit_node Edit node to match.
 * @param[out] match_p Matching node.
 * @return err_info, NULL on success.
 */
static sr_error_info_t *
sr_edit_find_match(const struct lyd_node *first_node, const struct lyd_node *edit_node, struct lyd_node **match_p)
{
    sr_error_info_t *err_info = NULL;
    const struct lysc_node *schema = NULL;
    const struct lys_module *mod = NULL;
    LY_ERR lyrc;

    if (!edit_node->schema) {
        /* opaque node, find target module first */
        mod = lyd_owner_module(edit_node);
        if (mod) {
            /* find target schema node */
            schema = lys_find_child(edit_node->parent ? edit_node->parent->schema : NULL, mod,
                    ((struct lyd_node_opaq *)edit_node)->name.name, 0, 0, 0);
        }
        if (schema) {
            lyrc = lyd_find_sibling_val(first_node, schema, NULL, 0, match_p);
        } else {
            *match_p = NULL;
            lyrc = LY_ENOTFOUND;
        }
    } else if (edit_node->schema->nodetype & (LYS_LIST | LYS_LEAFLIST)) {
        /* exact (leaf-)list instance */
        lyrc = lyd_find_sibling_first(first_node, edit_node, match_p);
    } else {
        /* any existing instance */
        lyrc = lyd_find_sibling_val(first_node, edit_node->schema, NULL, 0, match_p);
    }

    /* check for errors */
    if (lyrc && (lyrc != LY_ENOTFOUND)) {
        sr_errinfo_new_ly(&err_info, LYD_CTX(edit_node));
        return err_info;
    }

    return NULL;
}

/**
 * @brief Find a matching node in data tree for an edit node.
 *
 * @param[in] first_node First sibling in the data tree.
 * @param[in] edit_node Edit node to match.
 * @param[in] op Operation of the edit node.
 * @param[in] insert Optional insert place of the operation.
 * @param[in] key_or_value Optional predicate of relative (leaf-)list instance of the operation.
 * @param[in] dflt_ll_skip Whether to skip found default leaf-list instance.
 * @param[out] match_p Matching node.
 * @param[out] val_equal_p Whether even the value matches.
 * @return err_info, NULL on success.
 */
static sr_error_info_t *
sr_edit_find(const struct lyd_node *first_node, const struct lyd_node *edit_node, enum edit_op op, enum insert_val insert,
        const char *key_or_value, int dflt_ll_skip, struct lyd_node **match_p, int *val_equal_p)
{
    sr_error_info_t *err_info = NULL;
    struct lyd_node *anchor_node;
    const struct lyd_node *match = NULL;
    int val_equal = 0;
    LY_ERR lyrc;

    if ((op == EDIT_PURGE) && edit_node->schema && (edit_node->schema->nodetype & (LYS_LIST | LYS_LEAFLIST))) {
        /* find first instance */
        lyrc = lyd_find_sibling_val(first_node, edit_node->schema, NULL, 0, (struct lyd_node **)&match);
        if (lyrc && (lyrc != LY_ENOTFOUND)) {
            sr_errinfo_new_ly(&err_info, LYD_CTX(edit_node));
            return err_info;
        }
        if (match) {
            val_equal = 1;
        }
    } else {
        /* find the edit node instance efficiently in data (if possible) */
        if ((err_info = sr_edit_find_match(first_node, edit_node, (struct lyd_node **)&match))) {
            return err_info;
        }

        if (match) {
            switch (match->schema->nodetype) {
            case LYS_CONTAINER:
                val_equal = 1;
                break;
            case LYS_LEAF:
            case LYS_ANYXML:
            case LYS_ANYDATA:
                if ((op == EDIT_REMOVE) || (op == EDIT_DELETE) || (op == EDIT_PURGE)) {
                    /* we do not care about the value in this case */
                    val_equal = 1;
                } else if (lyd_compare_single(match, edit_node, 0) == LY_ENOT) {
                    /* check whether the value is different (dflt flag may or may not differ) */
                    val_equal = 0;
                } else {
                    /* canonical values are the same */
                    val_equal = 1;
                }
                break;
            case LYS_LIST:
            case LYS_LEAFLIST:
                if (dflt_ll_skip && (match->flags & LYD_DEFAULT)) {
                    /* default leaf-list is not really considered to exist in data */
                    assert(match->schema->nodetype == LYS_LEAFLIST);
                    match = NULL;
                } else if (lysc_is_userordered(match->schema)) {
                    /* check if even the order matches for user-ordered (leaf-)lists */
                    anchor_node = NULL;
                    if (key_or_value) {
                        /* find the anchor node if set */
                        if ((err_info = sr_edit_find_userord_predicate(first_node, match, key_or_value, &anchor_node))) {
                            return err_info;
                        }
                    }
                    /* check for move */
                    if (sr_edit_userord_is_moved(match, insert, anchor_node)) {
                        val_equal = 0;
                    } else {
                        val_equal = 1;
                    }
                } else {
                    val_equal = 1;
                }
                break;
            default:
                SR_ERRINFO_INT(&err_info);
                return err_info;
            }
        }
    }

    *match_p = (struct lyd_node *)match;
    if (val_equal_p) {
        *val_equal_p = val_equal;
    }
    return NULL;
}

/**
 * @brief Return string name of an operation.
 *
 * @param[in] op Operation.
 * @return String operation name.
 */
static const char *
sr_edit_op2str(enum edit_op op)
{
    switch (op) {
    case EDIT_ETHER:
        return "ether";
    case EDIT_PURGE:
        return "purge";
    case EDIT_NONE:
        return "none";
    case EDIT_MERGE:
        return "merge";
    case EDIT_REPLACE:
        return "replace";
    case EDIT_CREATE:
        return "create";
    case EDIT_DELETE:
        return "delete";
    case EDIT_REMOVE:
        return "remove";
    default:
        break;
    }

    assert(0);
    return NULL;
}

/**
 * @brief Return operation from a string.
 *
 * @param[in] str Operation in string.
 * @return Operation.
 */
static enum edit_op
sr_edit_str2op(const char *str)
{
    assert(str);

    switch (str[0]) {
    case 'e':
        assert(!strcmp(str, "ether"));
        return EDIT_ETHER;
    case 'n':
        assert(!strcmp(str, "none"));
        return EDIT_NONE;
    case 'm':
        assert(!strcmp(str, "merge"));
        return EDIT_MERGE;
    case 'r':
        if (str[2] == 'p') {
            assert(!strcmp(str, "replace"));
            return EDIT_REPLACE;
        }
        assert(!strcmp(str, "remove"));
        return EDIT_REMOVE;
    case 'c':
        assert(!strcmp(str, "create"));
        return EDIT_CREATE;
    case 'd':
        assert(!strcmp(str, "delete"));
        return EDIT_DELETE;
    case 'p':
        assert(!strcmp(str, "purge"));
        return EDIT_PURGE;
    default:
        break;
    }

    assert(0);
    return 0;
}

/**
 * @brief Learn the operation of an edit node.
 *
 * @param[in] edit_node Edit node to inspect.
 * @param[in] parent_op Parent operation.
 * @param[out] op Edit node operation.
 * @param[out] insert Optional insert place of the operation.
 * @param[out] key_or_value Optional predicte of relative (leaf-)list instance for the operation.
 * @return err_info, NULL on success.
 */
static sr_error_info_t *
sr_edit_op(const struct lyd_node *edit_node, enum edit_op parent_op, enum edit_op *op, enum insert_val *insert,
        const char **key_or_value)
{
    sr_error_info_t *err_info = NULL;
    struct lyd_meta *meta;
    struct lyd_attr *attr;
    enum insert_val ins = INSERT_DEFAULT;
    const char *k_or_val = NULL, *val_str;
    int user_order_list = 0;

    *op = parent_op;
    if (lysc_is_userordered(edit_node->schema)) {
        user_order_list = 1;
    }

    if (edit_node->schema) {
        LY_LIST_FOR(edit_node->meta, meta) {
            val_str = meta->value.canonical;
            if (!strcmp(meta->name, "operation") && (!strcmp(meta->annotation->module->name, SR_YANG_MOD)
                    || !strcmp(meta->annotation->module->name, "ietf-netconf"))) {
                *op = sr_edit_str2op(val_str);
            } else if (user_order_list && !strcmp(meta->name, "insert") && !strcmp(meta->annotation->module->name, "yang")) {
                if (!strcmp(val_str, "first")) {
                    ins = INSERT_FIRST;
                } else if (!strcmp(val_str, "last")) {
                    ins = INSERT_LAST;
                } else if (!strcmp(val_str, "before")) {
                    ins = INSERT_BEFORE;
                } else if (!strcmp(val_str, "after")) {
                    ins = INSERT_AFTER;
                } else {
                    SR_ERRINFO_INT(&err_info);
                    return err_info;
                }
            } else if (user_order_list && (edit_node->schema->nodetype == LYS_LIST) && !strcmp(meta->name, "key")
                    && !strcmp(meta->annotation->module->name, "yang")) {
                k_or_val = val_str;
            } else if (user_order_list && (edit_node->schema->nodetype == LYS_LEAFLIST) && !strcmp(meta->name, "value")
                    && !strcmp(meta->annotation->module->name, "yang")) {
                k_or_val = val_str;
            }
        }
    } else {
        LY_LIST_FOR(((struct lyd_node_opaq *)edit_node)->attr, attr) {
            if (!strcmp(attr->name.name, "operation")) {
                /* try to create a metadata instance and use that */
                uint32_t prev_lo = ly_log_options(0);
                if (!lyd_new_meta2(LYD_CTX(edit_node), NULL, 0, attr, &meta)) {
                    if (!strcmp(meta->annotation->module->name, SR_YANG_MOD)
                            || !strcmp(meta->annotation->module->name, "ietf-netconf")) {
                        *op = sr_edit_str2op(meta->value.canonical);
                    }
                    lyd_free_meta_single(meta);
                }
                ly_log_options(prev_lo);
            }
        }
    }

    if (user_order_list && ((ins == INSERT_BEFORE) || (ins == INSERT_AFTER)) && !(k_or_val)) {
        sr_errinfo_new(&err_info, SR_ERR_VALIDATION_FAILED, NULL, "Missing attribute \"%s\" required by the \"insert\" attribute.",
                edit_node->schema->nodetype == LYS_LIST ? "key" : "value");
        return err_info;
    }

    if (insert) {
        *insert = ins;
    }
    if (key_or_value) {
        *key_or_value = k_or_val;
    }
    return NULL;
}

/**
 * @brief Insert an edit node into a data tree.
 *
 * @param[in,out] first_node First sibling of the data tree.
 * @param[in] parent_node Data tree sibling parent node.
 * @param[in] new_node Edit node to insert.
 * @param[in] insert Place where to insert the node.
 * @param[in] keys_or_value Optional predicate of relative (leaf-)list instance.
 * @return err_info, NULL on success.
 */
static sr_error_info_t *
sr_edit_insert(struct lyd_node **first_node, struct lyd_node *parent_node, struct lyd_node *new_node,
        enum insert_val insert, const char *key_or_value)
{
    sr_error_info_t *err_info = NULL;
    struct lyd_node *anchor;

    assert(new_node);

    if (!*first_node) {
        if (!parent_node) {
            /* no parent or siblings */
            *first_node = new_node;
            return NULL;
        }

        /* simply insert into parent, no other children */
        if (key_or_value) {
            sr_errinfo_new(&err_info, SR_ERR_NOT_FOUND, NULL, "Node \"%s\" instance to insert next to not found.",
                    new_node->schema->name);
            return err_info;
        }
        if (lyd_insert_child(parent_node, new_node)) {
            sr_errinfo_new_ly(&err_info, LYD_CTX(parent_node));
            return err_info;
        }
        return NULL;
    }

    assert(!(*first_node)->parent || ((*first_node)->parent == (struct lyd_node_inner *)parent_node));

    /* insert last or first */
    if ((insert == INSERT_DEFAULT) || (insert == INSERT_LAST)) {
        /* default insert is at the last position */
        lyd_insert_sibling(*first_node, new_node, parent_node ? NULL : first_node);
        return NULL;
    } else if (insert == INSERT_FIRST) {
        /* find first instance */
        lyd_find_sibling_val(*first_node, new_node->schema, NULL, 0, &anchor);
        if (anchor) {
            /* insert before the first instance */
            lyd_insert_before(anchor, new_node);
            if (anchor == *first_node) {
                assert((*first_node)->prev == new_node);
                *first_node = new_node;
            }
        } else {
            /* insert anywhere, there are no instances */
            lyd_insert_sibling(*first_node, new_node, parent_node ? NULL : first_node);
        }
        return NULL;
    }

    assert(lysc_is_userordered(new_node->schema) && key_or_value);

    /* find the anchor sibling */
    if ((err_info = sr_edit_find_userord_predicate(*first_node, new_node, key_or_value, &anchor))) {
        return err_info;
    }

    /* insert before or after */
    if (insert == INSERT_BEFORE) {
        lyd_insert_before(anchor, new_node);
        assert(anchor->prev == new_node);
        if (*first_node == anchor) {
            *first_node = new_node;
        }
    } else if (insert == INSERT_AFTER) {
        lyd_insert_after(anchor, new_node);
        assert(new_node->prev == anchor);
        if (*first_node == new_node) {
            *first_node = anchor;
        }
    }

    return NULL;
}

/**
 * @brief Create a predicate for a user-ordered (leaf-)list. In case of list,
 * it is an array of predicates for each key. For leaf-list, it is simply its value.
 *
 * @param[in] llist (Leaf-)list to process.
 * @return Predicate, NULL on error.
 */
static char *
sr_edit_create_userord_predicate(const struct lyd_node *llist)
{
    char *pred;
    uint32_t pred_len, key_len;
    struct lyd_node *key;

    assert(lysc_is_userordered(llist->schema));

    /* leaf-list uses the value directly */
    if (llist->schema->nodetype == LYS_LEAFLIST) {
        pred = strdup(LYD_CANON_VALUE(llist));
        return pred;
    }

    /* create list predicate consisting of all the keys */
    pred_len = 0;
    pred = NULL;
    for (key = lyd_child(llist); key && (key->schema->flags & LYS_KEY); key = key->next) {
        key_len = 1 + strlen(key->schema->name) + 2 + strlen(LYD_CANON_VALUE(key)) + 2;
        pred = sr_realloc(pred, pred_len + key_len + 1);
        if (!pred) {
            return NULL;
        }

        sprintf(pred + pred_len, "[%s='%s']", key->schema->name, LYD_CANON_VALUE(key));
        pred_len += key_len;
    }

    return pred;
}

sr_error_info_t *
sr_diff_set_oper(struct lyd_node *diff, const char *op)
{
    sr_error_info_t *err_info = NULL;

    if (lyd_new_meta(LYD_CTX(diff), diff, NULL, "yang:operation", op, 0, NULL)) {
        sr_errinfo_new_ly(&err_info, LYD_CTX(diff));
        return err_info;
    }

    return NULL;
}

enum edit_op
sr_edit_diff_find_oper(const struct lyd_node *edit, int recursive, int *own_oper)
{
    struct lyd_meta *meta;
    struct lyd_attr *attr;

    if (!edit) {
        return 0;
    }

    if (own_oper) {
        *own_oper = 1;
    }
    do {
        if (edit->schema) {
            LY_LIST_FOR(edit->meta, meta) {
                if (!strcmp(meta->name, "operation")) {
                    if (!strcmp(meta->annotation->module->name, SR_YANG_MOD)
                            || !strcmp(meta->annotation->module->name, "ietf-netconf")
                            || !strcmp(meta->annotation->module->name, "yang")) {
                        return sr_edit_str2op(meta->value.canonical);
                    }
                }
            }
        } else {
            LY_LIST_FOR(((struct lyd_node_opaq *)edit)->attr, attr) {
                if (!strcmp(attr->name.name, "operation")) {
                    /* try to create a metadata instance and use that */
                    uint32_t prev_lo = ly_log_options(0);
                    if (!lyd_new_meta2(LYD_CTX(edit), NULL, 0, attr, &meta)) {
                        if (!strcmp(meta->annotation->module->name, SR_YANG_MOD)
                                || !strcmp(meta->annotation->module->name, "ietf-netconf")) {
                            return sr_edit_str2op(meta->value.canonical);
                        }
                        lyd_free_meta_single(meta);
                    }
                    ly_log_options(prev_lo);
                }
            }
        }

        if (!recursive) {
            return 0;
        }

        edit = lyd_parent(edit);
        if (own_oper) {
            *own_oper = 0;
        }
    } while (edit);

    return 0;
}

void
sr_edit_del_meta_attr(struct lyd_node *edit, const char *name)
{
    struct lyd_meta *meta;
    struct lyd_attr *attr;

    if (edit->schema) {
        LY_LIST_FOR(edit->meta, meta) {
            if (!strcmp(meta->name, name)) {
                if (!strcmp(meta->annotation->module->name, SR_YANG_MOD)
                        || !strcmp(meta->annotation->module->name, "ietf-netconf")
                        || !strcmp(meta->annotation->module->name, "yang")
                        || !strcmp(meta->annotation->module->name, "ietf-origin")) {
                    lyd_free_meta_single(meta);
                    return;
                }
            }
        }
    } else {
        LY_LIST_FOR(((struct lyd_node_opaq *)edit)->attr, attr) {
            if (!strcmp(attr->name.name, name)) {
                switch (attr->format) {
                case LY_PREF_JSON:
                    if (!strcmp(attr->name.module_name, SR_YANG_MOD)
                            || !strcmp(attr->name.module_name, "ietf-netconf")
                            || !strcmp(attr->name.module_name, "yang")
                            || !strcmp(attr->name.module_name, "ietf-origin")) {
                        lyd_free_attr_single(LYD_CTX(edit), attr);
                        return;
                    }
                    break;
                case LY_PREF_XML:
                    if (!strcmp(attr->name.module_ns, "http://www.sysrepo.org/yang/sysrepo")
                            || !strcmp(attr->name.module_ns, "urn:ietf:params:xml:ns:netconf:base:1.0")
                            || !strcmp(attr->name.module_ns, "urn:ietf:params:xml:ns:yang:1")
                            || !strcmp(attr->name.module_ns, "urn:ietf:params:xml:ns:yang:ietf-origin")) {
                        lyd_free_attr_single(LYD_CTX(edit), attr);
                        return;
                    }
                    break;
                default:
                    assert(0);
                    return;
                }
            }
        }
    }

    assert(0);
}

/**
 * @brief Add diff metadata.
 *
 * @param[in] diff_node Diff node to change.
 * @param[in] meta_val Metadata value (meaning depends on the nodetype).
 * @param[in] prev_meta_val Previous metadata value (meaning depends on the nodetype).
 * @param[in] op Diff operation.
 * @return err_info, NULL on success.
 */
static sr_error_info_t *
sr_diff_add_meta(struct lyd_node *diff_node, const char *meta_val, const char *prev_meta_val, enum edit_op op)
{
    sr_error_info_t *err_info = NULL;

    assert((op == EDIT_CREATE) || (op == EDIT_DELETE) || (op == EDIT_REPLACE) || (op == EDIT_NONE));

    /* add operation */
    if ((err_info = sr_diff_set_oper(diff_node, sr_edit_op2str(op)))) {
        return err_info;
    }

    switch (op) {
    case EDIT_NONE:
        /* add attributes for the special dflt-only change */
        if (diff_node->schema->nodetype & (LYS_LEAF | LYS_LEAFLIST)) {
            if (lyd_new_meta(LYD_CTX(diff_node), diff_node, NULL, "yang:orig-default", prev_meta_val ? "true" : "false",
                    0, NULL)) {
                goto ly_error;
            }
        }
        break;
    case EDIT_REPLACE:
        if (diff_node->schema->nodetype & (LYS_LEAF | LYS_ANYXML | LYS_ANYDATA)) {
            assert(meta_val);
            assert(!prev_meta_val || (diff_node->schema->nodetype == LYS_LEAF));

            /* add info about previous value and default state as an attribute */
            if (lyd_new_meta(LYD_CTX(diff_node), diff_node, NULL, "yang:orig-value", meta_val, 0, NULL)) {
                goto ly_error;
            }
            if (lyd_new_meta(LYD_CTX(diff_node), diff_node, NULL, "yang:orig-default", prev_meta_val ? "true" : "false",
                    0, NULL)) {
                goto ly_error;
            }
            break;
        }

        assert(lysc_is_userordered(diff_node->schema));

        /* add info about current place for abort */
        if (diff_node->schema->nodetype == LYS_LIST) {
            if (lyd_new_meta(LYD_CTX(diff_node), diff_node, NULL, "yang:orig-key", prev_meta_val, 0, NULL)) {
                goto ly_error;
            }
        } else {
            if (lyd_new_meta(LYD_CTX(diff_node), diff_node, NULL, "yang:orig-value", prev_meta_val, 0, NULL)) {
                goto ly_error;
            }
        }
    /* fallthrough */
    case EDIT_CREATE:
        if (lysc_is_userordered(diff_node->schema)) {
            /* add info about inserted place as a metadata (meta_val can be NULL, inserted on the first place) */
            if (diff_node->schema->nodetype == LYS_LIST) {
                if (lyd_new_meta(LYD_CTX(diff_node), diff_node, NULL, "yang:key", meta_val, 0, NULL)) {
                    goto ly_error;
                }
            } else {
                if (lyd_new_meta(LYD_CTX(diff_node), diff_node, NULL, "yang:value", meta_val, 0, NULL)) {
                    goto ly_error;
                }
            }
        }
        break;
    default:
        /* nothing to do */
        break;
    }

    return NULL;

ly_error:
    sr_errinfo_new_ly(&err_info, LYD_CTX(diff_node));
    return err_info;
}

void
sr_edit_diff_get_origin(const struct lyd_node *node, char **origin, int *origin_own)
{
    sr_error_info_t *err_info = NULL;
    struct lyd_meta *meta = NULL, *attr_meta = NULL;
    struct lyd_attr *a;
    const struct lyd_node *parent;
    LY_ERR lyrc;

    *origin = NULL;
    if (origin_own) {
        *origin_own = 0;
    }

    for (parent = node; parent; parent = lyd_parent(parent)) {
        if (parent->schema) {
            meta = lyd_find_meta(parent->meta, NULL, "ietf-origin:origin");
            if (meta) {
                break;
            }
        } else {
            LY_LIST_FOR(((struct lyd_node_opaq *)parent)->attr, a) {
                /* try to parse into metadata */
                if (!strcmp(a->name.name, "origin")) {
                    lyrc = lyd_new_meta2(LYD_CTX(node), NULL, 0, a, &attr_meta);
                    if (lyrc && (lyrc != LY_ENOT)) {
                        sr_errinfo_new_ly(&err_info, LYD_CTX(node));
                        sr_errinfo_free(&err_info);
                        return;
                    }
                    if (!lyrc) {
                        if (!strcmp(attr_meta->annotation->module->name, "ietf-origin")) {
                            meta = attr_meta;
                            break;
                        } else {
                            lyd_free_meta_single(attr_meta);
                            attr_meta = NULL;
                        }
                    }
                }
            }
        }
    }

    if (meta) {
        *origin = strdup(meta->value.canonical);
        if (origin_own && (parent == node)) {
            *origin_own = 1;
        }
    }
    lyd_free_meta_single(attr_meta);
}

sr_error_info_t *
sr_edit_diff_set_origin(struct lyd_node *node, const char *origin, int overwrite)
{
    sr_error_info_t *err_info = NULL;
    char *cur_origin;
    int cur_origin_own;

    if (!origin) {
        origin = SR_OPER_ORIGIN;
    }

    sr_edit_diff_get_origin(node, &cur_origin, &cur_origin_own);

    if (cur_origin && (!strcmp(origin, cur_origin) || (!overwrite && cur_origin_own))) {
        /* already set */
        free(cur_origin);
        return NULL;
    }
    free(cur_origin);

    /* our origin is wrong, remove it */
    if (cur_origin_own) {
        sr_edit_del_meta_attr(node, "origin");
    }

    /* set correct origin */
    if (node->schema) {
        if (lyd_new_meta(LYD_CTX(node), node, NULL, "ietf-origin:origin", origin, 0, NULL)) {
            sr_errinfo_new_ly(&err_info, LYD_CTX(node));
            return err_info;
        }
    } else {
        if (lyd_new_attr(node, NULL, "ietf-origin:origin", origin, NULL)) {
            sr_errinfo_new_ly(&err_info, LYD_CTX(node));
            return err_info;
        }
    }

    return NULL;
}

/**
 * @brief Add a node from data tree/edit into sysrepo diff.
 *
 * @param[in] node Changed node.
 * @param[in] meta_val Metadata value (meaning depends on the nodetype).
 * @param[in] prev_meta_value Previous metadata value (meaning depends on the nodetype).
 * @param[in] op Diff operation.
 * @param[in] no_dup Do not duplicate the tree (handy when deleting subtree while having datastore).
 * @param[in] diff_parent Current sysrepo diff parent.
 * @param[in,out] diff_root Current sysrepo diff root node.
 * @param[out] diff_node Created diff node.
 * @return err_info, NULL on error.
 */
static sr_error_info_t *
sr_edit_diff_add(struct lyd_node *node, const char *meta_val, const char *prev_meta_val, enum edit_op op, int no_dup,
        struct lyd_node *diff_parent, struct lyd_node **diff_root, struct lyd_node **diff_node)
{
    sr_error_info_t *err_info = NULL;
    struct lyd_node *node_dup = NULL;

    assert((op == EDIT_NONE) || (op == EDIT_CREATE) || (op == EDIT_DELETE) || (op == EDIT_REPLACE));
    assert(!*diff_node);

    if (!diff_parent && !diff_root) {
        /* we are actually not generating a diff, so just perform what we are supposed to to change the datastore */
        if (no_dup) {
            lyd_free_tree(node);
        }
        return NULL;
    }

    if (no_dup) {
        /* unlink node */
        lyd_unlink_tree(node);
        node_dup = node;
    } else {
        /* duplicate node */
        if (lyd_dup_single(node, NULL, LYD_DUP_NO_META, &node_dup)) {
            sr_errinfo_new_ly(&err_info, LYD_CTX(node));
            goto error;
        }
    }

    /* add specific attributes */
    if ((err_info = sr_diff_add_meta(node_dup, meta_val, prev_meta_val, op))) {
        goto error;
    }

    if ((node_dup->schema->nodetype == LYS_LEAFLIST) && ((struct lysc_node_leaflist *)node_dup->schema)->dflts
            && (op == EDIT_CREATE)) {
        /* default leaf-list with the same value may have been removed, so we need to merge these 2 diffs */
        if (lyd_diff_merge_tree(diff_root, diff_parent, node_dup, NULL, NULL, 0)) {
            sr_errinfo_new_ly(&err_info, LYD_CTX(node));
            goto error;
        }

        /* it was duplicated, so free it and do not return any diff node (since it has no children, it is okay) */
        lyd_free_tree(node_dup);
        node_dup = NULL;
    } else {
        /* insert node into diff */
        if (diff_parent) {
            lyd_insert_child(diff_parent, node_dup);
        } else {
            lyd_insert_sibling(*diff_root, node_dup, diff_root);
        }
    }

    *diff_node = node_dup;
    return NULL;

error:
    if (!no_dup) {
        lyd_free_tree(node_dup);
    }
    return err_info;
}

/**
 * @brief Set container default flag for all empty containers as a result of delete operation.
 *
 * @param[in] parent First possibly affected parent.
 */
static void
sr_edit_delete_set_cont_dflt(struct lyd_node *parent)
{
    struct lyd_node *iter;

    if (!parent || (parent->schema->nodetype != LYS_CONTAINER)) {
        return;
    }

    LY_LIST_FOR(lyd_child(parent), iter) {
        if (!(iter->flags & LYD_DEFAULT)) {
            return;
        }
    }

    if (parent->schema->flags & LYS_PRESENCE) {
        parent->flags |= LYD_DEFAULT;
    }
}

#define EDIT_APPLY_REPLACE_R 0x01       /**< There was a replace operation in a parent, change behavior accordingly. */
#define EDIT_APPLY_CHECK_OP_R 0x02      /**< Do not apply edit, just check whether the operations are valid. */

/**
 * @brief Check whether this diff node is redundant (does not change data).
 *
 * @param[in] diff Diff node.
 * @return 0 if not, non-zero if it is.
 */
static int
sr_diff_is_redundant(struct lyd_node *diff)
{
    sr_error_info_t *err_info = NULL;
    enum edit_op op;
    struct lyd_meta *orig_meta = NULL, *meta = NULL;
    struct lyd_node *child;
    const struct lys_module *yang_mod;

    assert(diff);

    child = lyd_child_no_keys(diff);
    yang_mod = ly_ctx_get_module_latest(LYD_CTX(diff), "yang");
    assert(yang_mod);

    /* get node operation */
    op = sr_edit_diff_find_oper(diff, 1, NULL);

    if ((op == EDIT_REPLACE) && lysc_is_userordered(diff->schema)) {
        /* check for redundant move */
        if (diff->schema->nodetype == LYS_LIST) {
            orig_meta = lyd_find_meta(diff->meta, yang_mod, "orig-key");
            meta = lyd_find_meta(diff->meta, yang_mod, "key");
        } else {
            orig_meta = lyd_find_meta(diff->meta, yang_mod, "orig-value");
            meta = lyd_find_meta(diff->meta, yang_mod, "value");
        }
        assert(orig_meta && meta);
        /* in the dictionary */
        if (!lyd_compare_meta(orig_meta, meta)) {
            /* there is actually no move */
            lyd_free_meta_single(orig_meta);
            lyd_free_meta_single(meta);
            if (child) {
                /* change operation to NONE, we have siblings */
                sr_edit_del_meta_attr(diff, "operation");
                if ((err_info = sr_diff_set_oper(diff, "none"))) {
                    /* it was printed at least */
                    sr_errinfo_free(&err_info);
                }
                return 0;
            }

            /* redundant node, BUT !!
             * In diff the move operation is always converted to be INSERT_AFTER, which is fine
             * because the data that this is applied on do not change for the diff lifetime.
             * However, when we are merging 2 diffs, this conversion is actually lossy because
             * if the data change, the move operation can also change its meaning. In this specific
             * case the move operation will be lost. But it can be considered a feature, it is not supported.
             */
            return 1;
        }
    } else if ((op == EDIT_NONE) && (diff->schema->nodetype & (LYS_LEAF | LYS_LEAFLIST))) {
        meta = lyd_find_meta(diff->meta, yang_mod, "orig-default");
        assert(meta);

        /* if previous and current dflt flags are the same, this node is redundant */
        if ((meta->value.boolean && (diff->flags & LYD_DEFAULT)) || (!meta->value.boolean && !(diff->flags & LYD_DEFAULT))) {
            return 1;
        }
        return 0;
    }

    if (!child && (op == EDIT_NONE)) {
        return 1;
    }

    return 0;
}

/**
 * @brief Apply edit ether operation.
 *
 * @param[in] match_node Matching data tree node.
 * @param[out] next_op Next operation to be performed with these nodes.
 * @param[in,out] flags_r Modified flags for the rest of recursive applpying of this operation.
 * @return err_info, NULL on success.
 */
static sr_error_info_t *
sr_edit_apply_ether(struct lyd_node *match_node, enum edit_op *next_op, int *flags_r)
{
    if (!match_node) {
        *flags_r |= EDIT_APPLY_CHECK_OP_R;
        *next_op = EDIT_CONTINUE;
    } else {
        *next_op = EDIT_NONE;
    }

    return NULL;
}

/**
 * @brief Apply edit none operation.
 *
 * @param[in] match_node Matching data tree node.
 * @param[in] edit_node Current edit node.
 * @param[in] diff_parent Current sysrepo diff parent.
 * @param[in,out] diff_root Sysrepo diff root node.
 * @param[out] diff_node Created diff node.
 * @param[out] next_op Next operation to be performed with these nodes.
 * @param[out] change Whether some data change occurred.
 * @return err_info, NULL on success.
 */
static sr_error_info_t *
sr_edit_apply_none(struct lyd_node *match_node, const struct lyd_node *edit_node, struct lyd_node *diff_parent,
        struct lyd_node **diff_root, struct lyd_node **diff_node, enum edit_op *next_op, int *change)
{
    sr_error_info_t *err_info = NULL;
    uintptr_t prev_dflt;

    assert(edit_node || match_node);

    if (!match_node) {
        sr_errinfo_new(&err_info, SR_ERR_NOT_FOUND, NULL, "Node \"%s\" does not exist.", edit_node->schema->name);
        return err_info;
    }

    if (match_node->schema->nodetype & (LYS_LIST | LYS_CONTAINER)) {
        /* update diff, we may need this node */
        if ((err_info = sr_edit_diff_add(match_node, NULL, NULL, EDIT_NONE, 0, diff_parent, diff_root, diff_node))) {
            return err_info;
        }
    } else if ((match_node->schema->nodetype & (LYS_LEAF | LYS_LEAFLIST))
            && ((match_node->flags & LYD_DEFAULT) != (edit_node->flags & LYD_DEFAULT))) {
        prev_dflt = match_node->flags & LYD_DEFAULT;

        /* update dflt flag itself */
        match_node->flags &= ~LYD_DEFAULT;
        match_node->flags |= edit_node->flags & LYD_DEFAULT;

        /* default flag changed, we need the node in the diff */
        if ((err_info = sr_edit_diff_add(match_node, NULL, (char *)prev_dflt, EDIT_NONE, 0, diff_parent, diff_root,
                diff_node))) {
            return err_info;
        }

        if (change) {
            *change = 1;
        }
    }

    *next_op = EDIT_CONTINUE;
    return NULL;
}

/**
 * @brief Apply edit remove operation.
 *
 * @param[in,out] first_node First sibling of the data tree.
 * @param[in] parent_node Parent of the first sibling.
 * @param[in,out] match_node Matching data tree node, may be updated for auto-remove.
 * @param[in] diff_parent Current sysrepo diff parent.
 * @param[in,out] diff_root Sysrepo diff root node.
 * @param[out] diff_node Created diff node.
 * @param[out] next_op Next operation to be performed with these nodes.
 * @param[in,out] flags_r Modified flags for the rest of recursive applpying of this operation.
 * @param[out] change Whether some data change occurred.
 * @return err_info, NULL on success.
 */
static sr_error_info_t *
sr_edit_apply_remove(struct lyd_node **first_node, struct lyd_node *parent_node, struct lyd_node **match_node,
        struct lyd_node *diff_parent, struct lyd_node **diff_root, struct lyd_node **diff_node, enum edit_op *next_op,
        int *flags_r, int *change)
{
    sr_error_info_t *err_info = NULL;
    struct lyd_node *parent;

    /* just use the value because it is only in an assert */
    (void)parent_node;

    if (*match_node) {
        if ((*match_node == *first_node) && !(*match_node)->parent) {
            assert(!parent_node);

            /* we will unlink a top-level node */
            *first_node = (*first_node)->next;
        }
        parent = lyd_parent(*match_node);

        /* update diff, remove the whole subtree by relinking it to the diff */
        if ((err_info = sr_edit_diff_add(*match_node, NULL, NULL, EDIT_DELETE, 1, diff_parent, diff_root, diff_node))) {
            return err_info;
        }

        /* set empty non-presence container dflt flag */
        sr_edit_delete_set_cont_dflt(parent);

        if (*flags_r & EDIT_APPLY_REPLACE_R) {
            /* we are definitely finished with this subtree now and there is no edit to continue with */
            *next_op = EDIT_FINISH;
        } else {
            /* continue normally with the edit */
            *next_op = EDIT_CONTINUE;
        }
    } else {
        /* there is nothing to remove, just check operations in the rest of this edit subtree */
        *flags_r |= EDIT_APPLY_CHECK_OP_R;
        *next_op = EDIT_CONTINUE;
    }
    if (change) {
        *change = 1;
    }

    return NULL;
}

/**
 * @brief Apply edit move operation.
 *
 * @param[in,out] first_node First sibling of the data tree.
 * @param[in] parent_node Parent of the first sibling.
 * @param[in] edit_node Current edit node.
 * @param[in] match_node Matching data tree node, may be created.
 * @param[in] insert Insert attribute value.
 * @param[in] key_or_value Optional relative list instance keys predicate or leaf-list value.
 * @param[in] diff_parent Current sysrepo diff parent.
 * @param[in,out] diff_root Sysrepo diff root node.
 * @param[out] diff_node Created diff node.
 * @param[out] next_op Next operation to be performed with these nodes.
 * @param[out] change Whether some data change occurred.
 * @return err_info, NULL on success.
 */
static sr_error_info_t *
sr_edit_apply_move(struct lyd_node **first_node, struct lyd_node *parent_node, const struct lyd_node *edit_node,
        struct lyd_node **match_node, enum insert_val insert, const char *key_or_value, struct lyd_node *diff_parent,
        struct lyd_node **diff_root, struct lyd_node **diff_node, enum edit_op *next_op, int *change)
{
    sr_error_info_t *err_info = NULL;
    const struct lyd_node *old_sibling_before, *sibling_before;
    char *old_sibling_before_val = NULL, *sibling_before_val = NULL;
    enum edit_op diff_op;

    assert(lysc_is_userordered(edit_node->schema));

    if (!*match_node) {
        /* new instance */
        if (lyd_dup_single(edit_node, NULL, LYD_DUP_NO_META, match_node)) {
            sr_errinfo_new_ly(&err_info, LYD_CTX(edit_node));
            return err_info;
        }
        diff_op = EDIT_CREATE;
    } else {
        /* in the data tree, being replaced */
        diff_op = EDIT_REPLACE;
    }

    /* get current previous sibling instance */
    old_sibling_before = sr_edit_find_previous_instance(*match_node);

    /* move the node */
    if ((err_info = sr_edit_insert(first_node, parent_node, *match_node, insert, key_or_value))) {
        return err_info;
    }

    /* get previous instance after move */
    sibling_before = sr_edit_find_previous_instance(*match_node);

    /* update diff with correct move information */
    if (old_sibling_before) {
        old_sibling_before_val = sr_edit_create_userord_predicate(old_sibling_before);
    }
    if (sibling_before) {
        sibling_before_val = sr_edit_create_userord_predicate(sibling_before);
    }
    err_info = sr_edit_diff_add(*match_node, sibling_before_val, old_sibling_before_val, diff_op, 0, diff_parent,
            diff_root, diff_node);

    free(old_sibling_before_val);
    free(sibling_before_val);
    if (err_info) {
        return err_info;
    }

    *next_op = EDIT_CONTINUE;
    if (change) {
        *change = 1;
    }
    return NULL;
}

sr_error_info_t *
sr_edit_created_subtree_apply_move(struct lyd_node *match_subtree)
{
    sr_error_info_t *err_info = NULL;
    struct lyd_node *elem;
    const struct lyd_node *sibling_before;
    char *sibling_before_val;

    LYD_TREE_DFS_BEGIN(match_subtree, elem) {
        if (lysc_is_userordered(elem->schema)) {
            sibling_before_val = NULL;
            sibling_before = sr_edit_find_previous_instance(elem);
            if (sibling_before) {
                sibling_before_val = sr_edit_create_userord_predicate(sibling_before);
            }

            if (elem->schema->nodetype == LYS_LIST) {
                if (lyd_new_meta(LYD_CTX(elem), elem, NULL, "yang:key", sibling_before_val, 0, NULL)) {
                    sr_errinfo_new_ly(&err_info, LYD_CTX(elem));
                }
            } else {
                if (lyd_new_meta(LYD_CTX(elem), elem, NULL, "yang:value", sibling_before_val, 0, NULL)) {
                    sr_errinfo_new_ly(&err_info, LYD_CTX(elem));
                }
            }
            free(sibling_before_val);
            if (err_info) {
                break;
            }
        }

        LYD_TREE_DFS_END(match_subtree, elem);
    }

    return err_info;
}

/**
 * @brief Apply edit replace operation.
 *
 * @param[in] match_node Matching data tree node.
 * @param[in] val_equal Whether even values of the nodes match.
 * @param[in] edit_node Current edit node.
 * @param[in] diff_parent Current sysrepo diff parent.
 * @param[in,out] diff_root Sysrepo diff root node.
 * @param[out] diff_node Created diff node.
 * @param[out] next_op Next operation to be performed with these nodes.
 * @param[in,out] flags_r Modified flags for the rest of recursive applpying of this operation.
 * @param[out] change Whether some data change occured.
 * @return err_info, NULL on success.
 */
static sr_error_info_t *
sr_edit_apply_replace(struct lyd_node *match_node, int val_equal, const struct lyd_node *edit_node, struct lyd_node *diff_parent,
        struct lyd_node **diff_root, struct lyd_node **diff_node, enum edit_op *next_op, int *flags_r, int *change)
{
    sr_error_info_t *err_info = NULL;
    struct lyd_node_any *any;
    LY_ERR lyrc;
    char *prev_val;
    uintptr_t prev_dflt;

    if (!match_node) {
        *next_op = EDIT_CREATE;
        return NULL;
    }

    if (val_equal) {
        *next_op = EDIT_NONE;
    } else {
        switch (match_node->schema->nodetype) {
        case LYS_LIST:
        case LYS_LEAFLIST:
            *next_op = EDIT_MOVE;
            break;
        case LYS_LEAF:
            /* remember previous value */
            prev_val = strdup(LYD_CANON_VALUE(match_node));
            SR_CHECK_MEM_RET(!prev_val, err_info);
            prev_dflt = match_node->flags & LYD_DEFAULT;

            /* modify the node */
            lyrc = lyd_change_term(match_node, LYD_CANON_VALUE(edit_node));
            if (lyrc && (lyrc != LY_EEXIST)) {
                free(prev_val);
                SR_ERRINFO_INT(&err_info);
                return err_info;
            }

            /* add the updated node into diff */
            err_info = sr_edit_diff_add(match_node, prev_val, (char *)prev_dflt, EDIT_REPLACE, 0, diff_parent, diff_root,
                    diff_node);
            free(prev_val);
            if (err_info) {
                return err_info;
            }

            *next_op = EDIT_CONTINUE;
            if (change) {
                *change = 1;
            }
            break;
        case LYS_ANYXML:
        case LYS_ANYDATA:
            /* remember previous value */
            if (lyd_any_value_str(match_node, &prev_val)) {
                sr_errinfo_new_ly(&err_info, LYD_CTX(match_node));
                return err_info;
            }

            /* modify the node */
            any = (struct lyd_node_any *)edit_node;
            if (lyd_any_copy_value(match_node, &any->value, any->value_type)) {
                free(prev_val);
                sr_errinfo_new_ly(&err_info, LYD_CTX(match_node));
                return err_info;
            }

            /* add the updated node into diff */
            err_info = sr_edit_diff_add(match_node, prev_val, NULL, EDIT_REPLACE, 0, diff_parent, diff_root, diff_node);
            free(prev_val);
            if (err_info) {
                return err_info;
            }

            *next_op = EDIT_CONTINUE;
            if (change) {
                *change = 1;
            }
            break;
        default:
            SR_ERRINFO_INT(&err_info);
            return err_info;
        }
    }

    /* remove all children that are in the datastore and not in the edit (the rest will be handled in a standard way) */
    *flags_r |= EDIT_APPLY_REPLACE_R;
    return NULL;
}

/**
 * @brief Apply edit create operation.
 *
 * @param[in,out] first_node First sibling of the data tree.
 * @param[in] parent_node Parent of the first sibling.
 * @param[in,out] match_node Matching data tree node, may be created.
 * @param[in] edit_node Current edit node.
 * @param[in] diff_parent Current sysrepo diff parent.
 * @param[in,out] diff_root Sysrepo diff root node.
 * @param[out] diff_node Created diff node.
 * @param[out] next_op Next operation to be performed with these nodes.
 * @param[out] change Whether some data change occured.
 * @return err_info, NULL on success.
 */
static sr_error_info_t *
sr_edit_apply_create(struct lyd_node **first_node, struct lyd_node *parent_node, struct lyd_node **match_node,
        const struct lyd_node *edit_node, struct lyd_node *diff_parent, struct lyd_node **diff_root,
        struct lyd_node **diff_node, enum edit_op *next_op, int *change)
{
    sr_error_info_t *err_info = NULL;

    if (*match_node) {
        if (lysc_is_np_cont(edit_node->schema)) {
            /* ignore creating NP containers */
            *next_op = EDIT_NONE;
            return NULL;
        }

        /* allow creating duplicate instances of state lists/leaf-lists */
        if (!lysc_is_dup_inst_list(edit_node->schema)) {
            sr_errinfo_new(&err_info, SR_ERR_EXISTS, NULL, "Node \"%s\" to be created already exists.",
                    edit_node->schema->name);
            return err_info;
        }
    }

    if (lysc_is_userordered(edit_node->schema)) {
        /* handle creating user-ordered lists separately */
        *next_op = EDIT_MOVE;
        return NULL;
    }

    /* create and insert the node at the correct place */
    if (lyd_dup_single(edit_node, NULL, LYD_DUP_NO_META, match_node)) {
        sr_errinfo_new_ly(&err_info, LYD_CTX(edit_node));
        return err_info;
    }

    if ((err_info = sr_edit_insert(first_node, parent_node, *match_node, 0, NULL))) {
        return err_info;
    }

    if ((err_info = sr_edit_diff_add(*match_node, NULL, NULL, EDIT_CREATE, 0, diff_parent, diff_root, diff_node))) {
        return err_info;
    }

    *next_op = EDIT_CONTINUE;
    if (change) {
        *change = 1;
    }
    return NULL;
}

/**
 * @brief Apply edit merge operation.
 *
 * @param[in] match_node Matching data tree node.
 * @param[in] val_equal Whether even values of the nodes match.
 * @param[out] next_op Next operation to be performed with these nodes.
 * @return err_info, NULL on success.
 */
static sr_error_info_t *
sr_edit_apply_merge(struct lyd_node *match_node, int val_equal, enum edit_op *next_op)
{
    sr_error_info_t *err_info = NULL;

    if (!match_node) {
        *next_op = EDIT_CREATE;
    } else if (!val_equal) {
        switch (match_node->schema->nodetype) {
        case LYS_LIST:
        case LYS_LEAFLIST:
            assert(lysc_is_userordered(match_node->schema));
            *next_op = EDIT_MOVE;
            break;
        case LYS_LEAF:
        case LYS_ANYXML:
        case LYS_ANYDATA:
            *next_op = EDIT_REPLACE;
            break;
        default:
            SR_ERRINFO_INT(&err_info);
            return err_info;
        }
    } else {
        *next_op = EDIT_NONE;
    }

    return NULL;
}

/**
 * @brief Apply edit delete operation.
 *
 * @param[in] match_node Matching data tree node.
 * @param[in] edit_node Current edit node.
 * @param[out] next_op Next operation to be performed with these nodes.
 * @return err_info, NULL on success.
 */
static sr_error_info_t *
sr_edit_apply_delete(struct lyd_node *match_node, const struct lyd_node *edit_node, enum edit_op *next_op)
{
    sr_error_info_t *err_info = NULL;

    if (!match_node) {
        sr_errinfo_new(&err_info, SR_ERR_NOT_FOUND, NULL, "Node \"%s\" to be deleted does not exist.", edit_node->schema->name);
        return err_info;
    }

    *next_op = EDIT_REMOVE;
    return NULL;
}

/**
 * @brief Apply sysrepo edit subtree on data tree nodes, recursively. Optionally,
 * sysrepo diff is being also created/updated.
 *
 * @param[in,out] first_node First sibling of the data tree. If not set, data tree is not modified.
 * @param[in] parent_node Parent of the first sibling.
 * @param[in] edit_node Sysrepo edit node.
 * @param[in] parent_op Parent operation.
 * @param[in] diff_parent Current sysrepo diff parent.
 * @param[in,out] diff_root Sysrepo diff root node.
 * @param[in] flags Flags modifying the behavior.
 * @param[out] change Set if there are some data changes.
 * @return err_info, NULL on success.
 */
static sr_error_info_t *
sr_edit_apply_r(struct lyd_node **first_node, struct lyd_node *parent_node, const struct lyd_node *edit_node,
        enum edit_op parent_op, struct lyd_node *diff_parent, struct lyd_node **diff_root, int flags, int *change)
{
    sr_error_info_t *err_info = NULL;
    struct lyd_node *match = NULL, *child, *next, *edit_match, *diff_node = NULL;
    enum edit_op op, next_op, prev_op = 0;
    enum insert_val insert;
    const char *key_or_value;
    char *origin;
    int val_equal;

    assert(first_node || (flags & EDIT_APPLY_CHECK_OP_R));
    /* if data node is set, it must be the first sibling */
    assert(!first_node || !*first_node || !(*first_node)->prev->next);

    /* get this node operation */
    if ((err_info = sr_edit_op(edit_node, parent_op, &op, &insert, &key_or_value))) {
        return err_info;
    }

reapply:
    /* find an equal node in the current data */
    if (flags & EDIT_APPLY_CHECK_OP_R) {
        /* we have no data */
        match = NULL;
    } else {
        if ((err_info = sr_edit_find(*first_node, edit_node, op, insert, key_or_value, 1, &match, &val_equal))) {
            return err_info;
        }
    }

    /* apply */
    next_op = op;
    do {
        switch (next_op) {
        case EDIT_REPLACE:
            if (flags & EDIT_APPLY_CHECK_OP_R) {
                sr_errinfo_new(&err_info, SR_ERR_UNSUPPORTED, NULL,
                        "Node \"%s\" cannot be created because its parent does not exist.", edit_node->schema->name);
                goto op_error;
            }
            if ((err_info = sr_edit_apply_replace(match, val_equal, edit_node, diff_parent, diff_root, &diff_node,
                    &next_op, &flags, change))) {
                goto op_error;
            }
            break;
        case EDIT_CREATE:
            if (flags & EDIT_APPLY_CHECK_OP_R) {
                sr_errinfo_new(&err_info, SR_ERR_UNSUPPORTED, NULL,
                        "Node \"%s\" cannot be created because its parent does not exist.", edit_node->schema->name);
                goto op_error;
            }
            if ((err_info = sr_edit_apply_create(first_node, parent_node, &match, edit_node, diff_parent, diff_root,
                    &diff_node, &next_op, change))) {
                goto op_error;
            }
            break;
        case EDIT_MERGE:
            if (flags & EDIT_APPLY_CHECK_OP_R) {
                sr_errinfo_new(&err_info, SR_ERR_UNSUPPORTED, NULL,
                        "Node \"%s\" cannot be created because its parent does not exist.", edit_node->schema->name);
                goto op_error;
            }
            if ((err_info = sr_edit_apply_merge(match, val_equal, &next_op))) {
                goto op_error;
            }
            break;
        case EDIT_DELETE:
            if ((err_info = sr_edit_apply_delete(match, edit_node, &next_op))) {
                goto op_error;
            }
            break;
        case EDIT_AUTO_REMOVE:
        case EDIT_PURGE:
            prev_op = next_op;
        /* fallthrough */
        case EDIT_REMOVE:
            if ((err_info = sr_edit_apply_remove(first_node, parent_node, &match, diff_parent, diff_root, &diff_node,
                    &next_op, &flags, change))) {
                goto op_error;
            }
            break;
        case EDIT_MOVE:
            if ((err_info = sr_edit_apply_move(first_node, parent_node, edit_node, &match, insert, key_or_value,
                    diff_parent, diff_root, &diff_node, &next_op, change))) {
                goto op_error;
            }
            break;
        case EDIT_NONE:
            if ((err_info = sr_edit_apply_none(match, edit_node, diff_parent, diff_root, &diff_node, &next_op, change))) {
                goto op_error;
            }
            break;
        case EDIT_ETHER:
            if ((err_info = sr_edit_apply_ether(match, &next_op, &flags))) {
                goto op_error;
            }
            break;
        case EDIT_CONTINUE:
        case EDIT_FINISH:
            SR_ERRINFO_INT(&err_info);
            return err_info;
        }
    } while ((next_op != EDIT_CONTINUE) && (next_op != EDIT_FINISH));

    if (diff_node) {
        /* fix origin */
        sr_edit_diff_get_origin(edit_node, &origin, NULL);
        if (origin) {
            err_info = sr_edit_diff_set_origin(diff_node, origin, 1);
            free(origin);
            if (err_info) {
                return err_info;
            }
        }
    }

    if ((prev_op == EDIT_AUTO_REMOVE) || ((prev_op == EDIT_PURGE) && diff_node)) {
        /* we have removed one subtree of data from another case/one default leaf-list instance/one purged instance,
         * try this whole edit again */
        prev_op = 0;
        diff_node = NULL;
        goto reapply;
    } else if (next_op == EDIT_FINISH) {
        return NULL;
    }

    /* next recursive iteration */
    if (flags & EDIT_APPLY_CHECK_OP_R) {
        /* once we start just checking operations, we do not want to work with diff in recursive calls */
        diff_parent = NULL;
        diff_root = NULL;
    }

    if (diff_root) {
        /* update diff parent */
        diff_parent = diff_node;
    }

    if (flags & EDIT_APPLY_REPLACE_R) {
        /* remove all non-default children that are not in the edit, recursively */
        LY_LIST_FOR_SAFE(lyd_child_no_keys(match), next, child) {
            if (child->flags & LYD_DEFAULT) {
                continue;
            }

            if ((err_info = sr_edit_find(lyd_child_no_keys(edit_node), child, EDIT_DELETE, 0, NULL, 0, &edit_match, NULL))) {
                return err_info;
            }
            if (!edit_match && (err_info = sr_edit_apply_r(&((struct lyd_node_inner *)match)->child, match, child,
                    EDIT_DELETE, diff_parent, diff_root, flags, change))) {
                return err_info;
            }
        }
    }

    /* apply edit recursively */
    LY_LIST_FOR(lyd_child_no_keys(edit_node), child) {
        if (flags & EDIT_APPLY_CHECK_OP_R) {
            /* we do not operate with any datastore data or diff anymore */
            err_info = sr_edit_apply_r(NULL, NULL, child, op, NULL, NULL, flags, change);
        } else {
            err_info = sr_edit_apply_r(&((struct lyd_node_inner *)match)->child, match, child, op, diff_parent,
                    diff_root, flags, change);
        }
        if (err_info) {
            return err_info;
        }
    }

    if (diff_root && diff_parent) {
        /* remove any redundant nodes */
        if (sr_diff_is_redundant(diff_parent)) {
            if (diff_parent == *diff_root) {
                *diff_root = (*diff_root)->next;
            }
            lyd_free_tree(diff_parent);
        }
    }

    return NULL;

op_error:
    assert(err_info);
    sr_errinfo_new(&err_info, err_info->err_code, NULL, "Applying operation \"%s\" failed.", sr_edit_op2str(op));
    return err_info;
}

sr_error_info_t *
sr_edit_mod_apply(const struct lyd_node *edit, const struct lys_module *ly_mod, struct lyd_node **data,
        struct lyd_node **diff, int *change)
{
    sr_error_info_t *err_info = NULL;
    const struct lyd_node *root;
    struct lyd_node *mod_diff;

    if (change) {
        *change = 0;
    }

    LY_LIST_FOR(edit, root) {
        if (lyd_owner_module(root) != ly_mod) {
            /* skip data nodes from different modules */
            continue;
        }

        /* apply relevant nodes from the edit datatree */
        mod_diff = NULL;
        if ((err_info = sr_edit_apply_r(data, NULL, root, EDIT_CONTINUE, NULL, diff ? &mod_diff : NULL, 0, change))) {
            lyd_free_siblings(mod_diff);
            return err_info;
        }

        if (diff && mod_diff) {
            /* merge diffs */
            if (!*diff) {
                *diff = mod_diff;
            } else {
                if (lyd_diff_merge_tree(diff, NULL, mod_diff, NULL, NULL, 0)) {
                    return err_info;
                }
                lyd_free_siblings(mod_diff);
            }
        }
    }

    return NULL;
}

/**
 * @brief Learn operation of a diff node.
 *
 * @param[in] diff_node Diff node.
 * @param[out] op Operation.
 * @param[out] key_or_value Optional list instance keys predicate or leaf-list value for move operation.
 * @return err_info, NULL on error.
 */
static sr_error_info_t *
sr_diff_op(const struct lyd_node *diff_node, enum edit_op *op, const char **key_or_value)
{
    sr_error_info_t *err_info = NULL;
    struct lyd_meta *meta;
    const struct lyd_node *diff_parent;

    for (diff_parent = diff_node; diff_parent; diff_parent = lyd_parent(diff_parent)) {
        meta = lyd_find_meta(diff_parent->meta, NULL, "yang:operation");
        if (!meta) {
            continue;
        }

        if (!strcmp(meta->value.canonical, "replace") && (diff_parent != diff_node)) {
            /* we do not care about this operation if it's in our parent */
            continue;
        }

        *op = sr_edit_str2op(meta->value.canonical);
        break;
    }
    SR_CHECK_INT_RET(!diff_parent, err_info);

    *key_or_value = NULL;
    if (lysc_is_userordered(diff_node->schema)) {
        if ((*op == EDIT_CREATE) || (*op == EDIT_REPLACE)) {
            if (diff_node->schema->nodetype == LYS_LIST) {
                meta = lyd_find_meta(diff_node->meta, NULL, "yang:key");
            } else {
                meta = lyd_find_meta(diff_node->meta, NULL, "yang:value");
            }
            SR_CHECK_INT_RET(!meta, err_info);

            *key_or_value = meta->value.canonical;
        }
    }

    return NULL;
}

/**
 * @brief Update sysrepo diff using data tree nodes, recursively.
 *
 * @param[in] first_node First sibling of the data tree.
 * @param[in] diff_node Sysrepo diff node.
 * @param[in,out] diff_root Diff root node.
 * @return err_info, NULL on success.
 */
static sr_error_info_t *
sr_diff_update_r(const struct lyd_node *first_node, struct lyd_node *diff_node, struct lyd_node **diff_root)
{
    sr_error_info_t *err_info = NULL;
    enum edit_op op;
    struct lyd_node *match = NULL, *next, *diff_child;
    const char *key_or_value;

    /* read all the valid attributes */
    if ((err_info = sr_diff_op(diff_node, &op, &key_or_value))) {
        return err_info;
    }

    /* handle user-ordered (leaf-)lists separately */
    if (key_or_value) {
        assert((op == EDIT_CREATE) || (op == EDIT_REPLACE));
        if (op == EDIT_REPLACE) {
            /* find the node */
            if ((err_info = sr_edit_find(first_node, diff_node, op, 0, NULL, 0, &match, NULL))) {
                return err_info;
            }
            if (!match) {
                goto next_iter_r;
            }
        }

        /* find the anchor */
        if (key_or_value[0] && first_node) {
            if ((err_info = sr_edit_find_userord_predicate(first_node, diff_node, key_or_value, &match))) {
                return err_info;
            }
        }

        goto next_iter_r;
    }

    /* apply operation */
    switch (op) {
    case EDIT_NONE:
        /* find the node */
        if ((err_info = sr_edit_find(first_node, diff_node, op, 0, NULL, 0, &match, NULL))) {
            return err_info;
        }

        if (match && (match->schema->nodetype & (LYS_LEAF | LYS_LEAFLIST))) {
            /* the dflt flag is the same now */
            if ((match->flags & LYD_DEFAULT) == (diff_node->flags & LYD_DEFAULT)) {
                match = NULL;
            }
        }
        break;
    case EDIT_CREATE:
        /* find the node */
        if ((err_info = sr_edit_find(first_node, diff_node, op, 0, NULL, 0, &match, NULL))) {
            return err_info;
        }

        if (match) {
            /* the node exists now, change the operation to "none" (for now, may be completely redundant) */
            if (sr_edit_diff_find_oper(diff_node, 0, NULL)) {
                sr_edit_del_meta_attr(diff_node, "operation");
            }
            if ((err_info = sr_diff_set_oper(diff_node, "none"))) {
                return err_info;
            }

            /* update op for redundancy check */
            op = EDIT_NONE;

            /* keep operation for all descendants (for now) */
            LY_LIST_FOR(lyd_child_no_keys(diff_node), diff_child) {
                if (!sr_edit_diff_find_oper(diff_child, 0, NULL) && (err_info = sr_diff_set_oper(diff_child, "create"))) {
                    return err_info;
                }
            }
        } else {
            /* the node does not exist so the diff remains unchanged and it is useless to continue */
            return NULL;
        }

        break;
    case EDIT_DELETE:
        /* find the node */
        if ((err_info = sr_edit_find(first_node, diff_node, op, 0, NULL, 0, &match, NULL))) {
            return err_info;
        }
        break;
    case EDIT_REPLACE:
        SR_CHECK_INT_RET(!(diff_node->schema->nodetype & (LYS_LEAF | LYS_ANYXML | LYS_ANYDATA)), err_info);

        /* find the node */
        if ((err_info = sr_edit_find(first_node, diff_node, op, 0, NULL, 0, &match, NULL))) {
            return err_info;
        }

        if (match) {
            /* flags/value must be different */
            if (((match->flags & LYD_DEFAULT) == (diff_node->flags & LYD_DEFAULT))
                    && !lyd_compare_single(match, diff_node, 0)) {
                match = NULL;
            }
        }
        break;
    default:
        SR_ERRINFO_INT(&err_info);
        return err_info;
    }

next_iter_r:
    if (!match) {
        /* diff failed to be applied */
        if (diff_node == *diff_root) {
            *diff_root = (*diff_root)->next;
        }
        lyd_free_tree(diff_node);
        return NULL;
    }

    if (!lyd_child_no_keys(diff_node)) {
        /* we are done */
        return NULL;
    }

    /* update diff recursively */
    LY_LIST_FOR_SAFE(lyd_child_no_keys(diff_node), next, diff_child) {
        if ((err_info = sr_diff_update_r(lyd_child_no_keys(match), diff_child, diff_root))) {
            return err_info;
        }
    }
    if ((op == EDIT_NONE) && !lyd_child_no_keys(diff_node)) {
        /* none of our children could be applied, this node is redundant */
        match = NULL;
        goto next_iter_r;
    }

    return NULL;
}

sr_error_info_t *
sr_diff_mod_update(struct lyd_node **diff, const struct lys_module *ly_mod, const struct lyd_node *mod_data)
{
    sr_error_info_t *err_info = NULL;
    struct lyd_node *root, *next;

    assert(diff);

    LY_LIST_FOR_SAFE(*diff, next, root) {
        if (lyd_owner_module(root) != ly_mod) {
            /* skip data nodes from different modules */
            continue;
        }

        /* update relevant nodes from the diff datatree */
        if ((err_info = sr_diff_update_r(mod_data, root, diff))) {
            return err_info;
        }
    }

    return NULL;
}

/**
 * @brief Check whether a descendant operation should replace a parent operation (is superior to).
 * Also, check whether the operation is even allowed.
 *
 * @param[in,out] new_op Descendant operation, may be rewritten for the actual updated operation if @p is_superior is 1.
 * @param[in] cur_op Parent operation (that will be inherited by default).
 * @param[out] is_superior non-zero if the new operation is superior (replace the current operation), 0 if not.
 * @return err_info, NULL on success.
 */
static sr_error_info_t *
sr_edit_is_superior_op(enum edit_op *new_op, enum edit_op cur_op, int *is_superior)
{
    sr_error_info_t *err_info = NULL;

    *is_superior = 0;

    /* actually, cur_op cannot be purge because that would mean a descendant node was created and
     * since this can happen only for lists without keys, there is no way to address them (and create descendants),
     * but whatever, be robust */

    switch (cur_op) {
    case EDIT_CREATE:
        if ((*new_op == EDIT_DELETE) || (*new_op == EDIT_REPLACE) || (*new_op == EDIT_REMOVE) || (*new_op == EDIT_PURGE)) {
            goto op_error;
        }
        /* do not overwrite */
        break;
    case EDIT_DELETE:
    case EDIT_PURGE:
        /* no operation allowed */
        goto op_error;
    case EDIT_REPLACE:
        if ((*new_op == EDIT_DELETE) || (*new_op == EDIT_REMOVE) || (*new_op == EDIT_PURGE)) {
            goto op_error;
        }
        /* do not overwrite */
        break;
    case EDIT_REMOVE:
        if ((*new_op == EDIT_DELETE) || (*new_op == EDIT_REPLACE)) {
            goto op_error;
        } else if ((*new_op == EDIT_CREATE) || (*new_op == EDIT_MERGE)) {
            /* remove + create/merge = replace */
            *new_op = EDIT_REPLACE;
            *is_superior = 1;
        }
        break;
    case EDIT_MERGE:
        if ((*new_op == EDIT_DELETE) || (*new_op == EDIT_REPLACE) || (*new_op == EDIT_REMOVE) || (*new_op == EDIT_PURGE)) {
            goto op_error;
        }
        if (*new_op == EDIT_REPLACE) {
            *is_superior = 1;
        }
        break;
    case EDIT_NONE:
        if ((*new_op == EDIT_REPLACE) || (*new_op == EDIT_MERGE)) {
            *is_superior = 1;
        }
        break;
    case EDIT_ETHER:
        if ((*new_op == EDIT_REPLACE) || (*new_op == EDIT_MERGE) || (*new_op == EDIT_NONE)) {
            *is_superior = 1;
        }
        break;
    default:
        SR_ERRINFO_INT(&err_info);
        return err_info;
    }

    return NULL;

op_error:
    sr_errinfo_new(&err_info, SR_ERR_UNSUPPORTED, NULL, "Operation \"%s\" cannot have children with operation \"%s\".",
            sr_edit_op2str(cur_op), sr_edit_op2str(*new_op));
    return err_info;
}

static sr_error_info_t *
sr_edit_add_check_same_node_op(sr_session_ctx_t *session, const char *xpath, const char *value, enum edit_op op,
        LY_ERR lyrc)
{
    sr_error_info_t *err_info = NULL;
    char *uniq_xpath;
    enum edit_op cur_op;
    struct ly_set *set;

    if (lyrc == LY_EEXIST) {
        /* build an expression identifying a single node */
        if (value && (xpath[strlen(xpath) - 1] != ']')) {
            if (asprintf(&uniq_xpath, "%s[.='%s']", xpath, value) == -1) {
                uniq_xpath = NULL;
            }
        } else {
            uniq_xpath = strdup(xpath);
        }
        if (!uniq_xpath) {
            SR_ERRINFO_MEM(&err_info);
            return err_info;
        }

        /* find the node */
        lyd_find_xpath(session->dt[session->ds].edit, uniq_xpath, &set);
        free(uniq_xpath);
        if (!set || (set->count > 1)) {
            ly_set_free(set, NULL);
            SR_ERRINFO_INT(&err_info);
            return err_info;
        } else if (set->count == 1) {
            cur_op = sr_edit_diff_find_oper(set->dnodes[0], 1, NULL);
            if (op == cur_op) {
                /* same node with same operation, silently ignore and clear the error */
                ly_set_free(set, NULL);
                ly_err_clean(session->conn->ly_ctx, NULL);
                return NULL;
            } /* else node has a different operation, error */
        } /* else set->number == 0; it must be leaf and there already is one with another value, error */
        ly_set_free(set, NULL);
    }

    sr_errinfo_new_ly(&err_info, session->conn->ly_ctx);
    sr_errinfo_new(&err_info, SR_ERR_INVAL_ARG, NULL, "Invalid datastore edit.");
    return err_info;
}

sr_error_info_t *
sr_edit_set_oper(struct lyd_node *edit, const char *op)
{
    const char *attr_full_name;
    sr_error_info_t *err_info = NULL;

    if (!strcmp(op, "none") || !strcmp(op, "ether") || !strcmp(op, "purge")) {
        attr_full_name = SR_YANG_MOD ":operation";
    } else {
        attr_full_name = "ietf-netconf:operation";
    }

    if (edit->schema) {
        if (lyd_new_meta(LYD_CTX(edit), edit, NULL, attr_full_name, op, 0, NULL)) {
            sr_errinfo_new_ly(&err_info, LYD_CTX(edit));
            return err_info;
        }
    } else {
        if (lyd_new_attr(edit, NULL, attr_full_name, op, NULL)) {
            sr_errinfo_new_ly(&err_info, LYD_CTX(edit));
            return err_info;
        }
    }

    return NULL;
}

static const char *
sr_edit_pos2str(sr_move_position_t position)
{
    switch (position) {
    case SR_MOVE_BEFORE:
        return "before";
    case SR_MOVE_AFTER:
        return "after";
    case SR_MOVE_FIRST:
        return "first";
    case SR_MOVE_LAST:
        return "last";
    default:
        return NULL;
    }
}

sr_error_info_t *
sr_edit_add(sr_session_ctx_t *session, const char *xpath, const char *value, const char *operation,
        const char *def_operation, const sr_move_position_t *position, const char *keys, const char *val,
        const char *origin, int isolate)
{
    sr_error_info_t *err_info = NULL;
    struct lyd_node *node = NULL, *sibling, *parent;
    const char *meta_val, *def_origin;
    enum edit_op op, def_op;
    int opts, own_oper, next_iter_oper, is_sup;
    LY_ERR lyrc;

    assert(!origin || strchr(origin, ':'));

    /* merge the change into existing edit */
    opts = 0;
    if (!strcmp(operation, "remove") || !strcmp(operation, "delete") || !strcmp(operation, "purge")) {
        opts |= LYD_NEW_PATH_OPAQ;
    }
    lyrc = lyd_new_path2(isolate ? NULL : session->dt[session->ds].edit, session->conn->ly_ctx, xpath, (void *)value,
            LYD_ANYDATA_STRING, opts, NULL, &node);
    if (lyrc) {
        /* check whether it is an error */
        if ((err_info = sr_edit_add_check_same_node_op(session, xpath, value, sr_edit_str2op(operation), lyrc))) {
            goto error;
        }
        /* node with the same operation already exists, silently ignore */
        return NULL;
    }
    session->dt[session->ds].edit = lyd_first_sibling(session->dt[session->ds].edit);

    /* check allowed node types */
    for (parent = node; parent; parent = lyd_parent(parent)) {
        if (parent->schema && (parent->schema->nodetype & (LYS_RPC | LYS_ACTION | LYS_NOTIF))) {
            sr_errinfo_new(&err_info, SR_ERR_INVAL_ARG, NULL, "RPC/action/notification node \"%s\" cannot be created.",
                    parent->schema->name);
            /* no need to throw away the whole edit */
            isolate = 1;
            goto error;
        }
    }

    if (isolate) {
        for (parent = node; parent->parent; parent = lyd_parent(parent)) {}

        /* connect into one edit */
        lyd_insert_sibling(session->dt[session->ds].edit, parent, &session->dt[session->ds].edit);
    }

    /* check arguments */
    if (position) {
        if (!lysc_is_userordered(node->schema)) {
            sr_errinfo_new(&err_info, SR_ERR_INVAL_ARG, NULL, "Position can be specified only for user-ordered nodes.");
            goto error;
        }
        if (node->schema->nodetype == LYS_LIST) {
            if (((*position == SR_MOVE_BEFORE) || (*position == SR_MOVE_AFTER)) && !keys) {
                sr_errinfo_new(&err_info, SR_ERR_INVAL_ARG, NULL, "Missing relative item for a list move operation.");
                goto error;
            }
            meta_val = keys;
        } else {
            if (((*position == SR_MOVE_BEFORE) || (*position == SR_MOVE_AFTER)) && !val) {
                sr_errinfo_new(&err_info, SR_ERR_INVAL_ARG, NULL, "Missing relative item for a leaf-list move operation.");
                goto error;
            }
            meta_val = val;
        }
    }

    op = sr_edit_diff_find_oper(node, 1, &own_oper);
    if (!op) {
        for (parent = node; parent->parent; parent = lyd_parent(parent)) {}

        /* add default operation if a new subtree was created */
        if ((parent != node) && ((err_info = sr_edit_set_oper(parent, def_operation)))) {
            goto error;
        }

        if (!session->dt[session->ds].edit) {
            session->dt[session->ds].edit = parent;
        }
    } else {
        assert(session->dt[session->ds].edit && !isolate);

        /* update operations throughout the edit subtree */
        next_iter_oper = 0;
        for (parent = lyd_parent(node); parent; node = parent, parent = lyd_parent(parent)) {
            if (next_iter_oper) {
                /* we already got and checked the operation before */
                next_iter_oper = 0;
            } else {
                op = sr_edit_diff_find_oper(parent, 1, &own_oper);
                assert(op);

                def_op = sr_edit_str2op(def_operation);
                if ((err_info = sr_edit_is_superior_op(&def_op, op, &is_sup))) {
                    goto error;
                }
                if (!is_sup) {
                    /* the parent operation stays so we are done */
                    break;
                }
            }

            for (sibling = lyd_child_no_keys(parent); sibling; sibling = sibling->next) {
                if (sibling == node) {
                    continue;
                }

                /* there was already another sibling, set its original operation if it does not have any */
                if (!sr_edit_diff_find_oper(sibling, 0, NULL)) {
                    if ((err_info = sr_edit_set_oper(sibling, sr_edit_op2str(op)))) {
                        goto error;
                    }
                }
            }

            if (own_oper) {
                /* the operation is defined on the node, delete it */
                sr_edit_del_meta_attr(parent, "operation");

                if (parent->parent) {
                    /* check whether our operation is superior even to the next defined operation */
                    op = sr_edit_diff_find_oper(lyd_parent(parent), 1, &own_oper);
                    assert(op);
                    next_iter_oper = 1;
                }

                def_op = sr_edit_str2op(def_operation);
                if ((err_info = sr_edit_is_superior_op(&def_op, op, &is_sup))) {
                    goto error;
                }
                if (!parent->parent || !is_sup) {
                    /* it is not, set it on this parent and finish */
                    if ((err_info = sr_edit_set_oper(parent, sr_edit_op2str(def_op)))) {
                        goto error;
                    }
                    break;
                }
            }
        }
    }

    /* add the operation of the node */
    if ((err_info = sr_edit_set_oper(node, operation))) {
        goto error;
    }
    if (position) {
        if (lyd_new_meta(session->conn->ly_ctx, node, NULL, "yang:insert", sr_edit_pos2str(*position), 0, NULL)) {
            sr_errinfo_new_ly(&err_info, session->conn->ly_ctx);
            goto error;
        }
        if (((*position == SR_MOVE_BEFORE) || (*position == SR_MOVE_AFTER)) && lyd_new_meta(session->conn->ly_ctx, node,
                NULL, node->schema->nodetype == LYS_LIST ? "yang:key" : "yang:value", meta_val, 0, NULL)) {
            sr_errinfo_new_ly(&err_info, session->conn->ly_ctx);
            goto error;
        }
    }

    if (session->ds == SR_DS_OPERATIONAL) {
        /* add parent origin */
        for (parent = lyd_parent(node); parent; parent = lyd_parent(parent)) {
            /* add origin */
            if (parent->schema->flags & LYS_CONFIG_R) {
                def_origin = SR_OPER_ORIGIN;
            } else {
                def_origin = SR_CONFIG_ORIGIN;
            }
            if ((err_info = sr_edit_diff_set_origin(parent, def_origin, 0))) {
                goto error;
            }
        }

        /* add node origin */
        if ((err_info = sr_edit_diff_set_origin(node, origin, 1))) {
            goto error;
        }
    }

    return NULL;

error:
    if (node) {
        if (isolate) {
            /* free only the isolated subtree */
            for (parent = node; parent->parent; parent = lyd_parent(parent)) {}
            if (session->dt[session->ds].edit == parent) {
                session->dt[session->ds].edit = parent->next;
            }
            lyd_free_tree(parent);
        } else {
            /* completely free the current edit because it was already modified */
            lyd_free_all(session->dt[session->ds].edit);
            session->dt[session->ds].edit = NULL;

            sr_errinfo_new(&err_info, SR_ERR_OPERATION_FAILED, NULL, "Edit was discarded.");
        }
    }
    return err_info;
}

sr_error_info_t *
sr_diff_set_getnext(struct ly_set *set, uint32_t *idx, struct lyd_node **node, sr_change_oper_t *op)
{
    sr_error_info_t *err_info = NULL;
    struct lyd_meta *meta;
    struct lyd_node *parent, *key;

    while (*idx < set->count) {
        *node = set->dnodes[*idx];

        /* find the (inherited) operation of the current edit node */
        meta = NULL;
        for (parent = *node; parent; parent = lyd_parent(parent)) {
            meta = lyd_find_meta(parent->meta, NULL, "yang:operation");
            if (meta) {
                break;
            }
        }
        if (!meta) {
            SR_ERRINFO_INT(&err_info);
            return err_info;
        }

        if (((*node)->schema->flags & LYS_KEY) && lysc_is_userordered((*node)->parent->schema)
                && (meta->value.canonical[0] == 'r')) {
            /* skip keys of list move operations */
            ++(*idx);
            continue;
        }

        /* decide operation */
        if (meta->value.enum_item->name[0] == 'n') {
            /* skip the node */
            ++(*idx);

            /* in case of lists we want to also skip all their keys */
            if ((*node)->schema->nodetype == LYS_LIST) {
                for (key = lyd_child(*node); key && (key->schema->flags & LYS_KEY); key = key->next) {
                    ++(*idx);
                }
            }
            continue;
        } else if (meta->value.enum_item->name[0] == 'c') {
            *op = SR_OP_CREATED;
        } else if (meta->value.enum_item->name[0] == 'd') {
            *op = SR_OP_DELETED;
        } else if (meta->value.enum_item->name[0] == 'r') {
            if ((*node)->schema->nodetype & (LYS_LEAF | LYS_ANYDATA)) {
                *op = SR_OP_MODIFIED;
            } else if ((*node)->schema->nodetype & (LYS_LIST | LYS_LEAFLIST)) {
                *op = SR_OP_MOVED;
            } else {
                SR_ERRINFO_INT(&err_info);
                return err_info;
            }
        }

        /* success */
        ++(*idx);
        return NULL;
    }

    /* no more changes */
    *node = NULL;
    return NULL;
}

sr_error_info_t *
<<<<<<< HEAD
sr_diff_del_conn(struct lyd_node **diff, sr_cid_t cid)
=======
sr_diff_reverse(const struct lyd_node *diff, struct lyd_node **reverse_diff)
{
    sr_error_info_t *err_info = NULL;
    struct ly_ctx *ly_ctx;
    const struct lys_module *ly_sr_mod, *ly_yang_mod;
    struct lyd_node *root, *next, *elem;
    struct lyd_node_anydata *any;
    enum edit_op op;
    struct lyd_attr *at, *attr1, *attr2;
    char *val_str = NULL;
    const char *attr1_name, *attr2_name;
    int dflt;

    assert(diff);
    ly_ctx = lyd_node_module(diff)->ctx;

    /* duplicate diff */
    *reverse_diff = lyd_dup_withsiblings(diff, LYD_DUP_OPT_RECURSIVE);
    if (!*reverse_diff) {
        sr_errinfo_new_ly(&err_info, ly_ctx);
        return err_info;
    }

    /* find modules needed for later */
    ly_sr_mod = ly_ctx_get_module(ly_ctx, SR_YANG_MOD, NULL, 1);
    ly_yang_mod = ly_ctx_get_module(ly_ctx, "yang", NULL, 1);
    assert(ly_sr_mod && ly_yang_mod);

    LY_TREE_FOR(*reverse_diff, root) {
        LY_TREE_DFS_BEGIN(root, next, elem) {
            /* find operation attribute, if any */
            op = sr_edit_find_oper(elem, 0, NULL);

            switch (op) {
            case EDIT_CREATE:
                /* reverse create to delete */
                sr_edit_del_attr(elem, "operation");
                if ((err_info = sr_edit_set_oper(elem, "delete"))) {
                    goto error;
                }
                break;
            case EDIT_DELETE:
                /* reverse delete to create */
                sr_edit_del_attr(elem, "operation");
                if ((err_info = sr_edit_set_oper(elem, "create"))) {
                    goto error;
                }
                break;
            case EDIT_REPLACE:
                switch (elem->schema->nodetype) {
                case LYS_LEAF:
                    /* switch leaf value for attr "orig-value", leaf dflt for "orig-dflt" and vice versa */
                    val_str = strdup(sr_ly_leaf_value_str(elem));
                    SR_CHECK_MEM_GOTO(!val_str, err_info, error);
                    dflt = elem->dflt;

                    attr1 = NULL;
                    attr2 = NULL;
                    LY_TREE_FOR(elem->attr, at) {
                        if (!strcmp(at->name, "orig-value")) {
                            assert(at->annotation->module == ly_sr_mod);
                            attr1 = at;
                        } else if (!strcmp(at->name, "orig-dflt")) {
                            assert(at->annotation->module == ly_sr_mod);
                            attr2 = at;
                        }
                    }
                    assert(attr1);

                    /* update leaf */
                    lyd_change_leaf((struct lyd_node_leaf_list *)elem, attr1->value_str);
                    if (attr2) {
                        elem->dflt = 1;
                    }

                    /* update attributes */
                    lyd_free_attr(ly_ctx, elem, attr1, 0);
                    lyd_free_attr(ly_ctx, elem, attr2, 0);
                    if (!lyd_insert_attr(elem, ly_sr_mod, "orig-value", val_str)) {
                        sr_errinfo_new_ly(&err_info, ly_ctx);
                        goto error;
                    }
                    if (dflt && !lyd_insert_attr(elem, ly_sr_mod, "orig-dflt", "")) {
                        sr_errinfo_new_ly(&err_info, ly_ctx);
                        goto error;
                    }

                    free(val_str);
                    val_str = NULL;
                    break;
                case LYS_ANYXML:
                case LYS_ANYDATA:
                    /* switch any value for attr "orig-value" and vice versa */
                    if ((err_info = sr_ly_anydata_value_str(elem, &val_str))) {
                        return err_info;
                    }

                    attr1 = NULL;
                    LY_TREE_FOR(elem->attr, at) {
                        if (!strcmp(at->name, "orig-value")) {
                            assert(at->annotation->module == ly_sr_mod);
                            attr1 = at;
                            break;
                        }
                    }
                    assert(attr1);

                    /* update the node */
                    sr_lyd_anydata_free(elem);
                    any = (struct lyd_node_anydata *)elem;
                    any->value_type = LYD_ANYDATA_CONSTSTRING;
                    any->value.str = lydict_insert(ly_ctx, attr1->value_str, 0);

                    /* update attribute */
                    lyd_free_attr(ly_ctx, elem, attr1, 0);
                    if (!lyd_insert_attr(elem, ly_sr_mod, "orig-value", val_str)) {
                        sr_errinfo_new_ly(&err_info, ly_ctx);
                        goto error;
                    }

                    free(val_str);
                    val_str = NULL;
                    break;
                case LYS_LEAFLIST:
                    /* switch "orig-value" for "value" and vice versa */
                    attr1_name = "orig-value";
                    attr2_name = "value";

                /* fallthrough */
                case LYS_LIST:
                    assert(sr_ly_is_userord(elem));
                    if (elem->schema->nodetype == LYS_LIST) {
                        /* switch "orig-key" for "key" and vice versa */
                        attr1_name = "orig-key";
                        attr2_name = "key";
                    }

                    attr1 = NULL;
                    attr2 = NULL;
                    LY_TREE_FOR(elem->attr, at) {
                        if (!strcmp(at->name, attr1_name)) {
                            assert(at->annotation->module == ly_sr_mod);
                            attr1 = at;
                        } else if (!strcmp(at->name, attr2_name)) {
                            assert(at->annotation->module == ly_yang_mod);
                            attr2 = at;
                        }
                    }
                    assert(attr1 && attr2);

                    val_str = strdup(attr1->value_str);
                    SR_CHECK_MEM_GOTO(!val_str, err_info, error);
                    lyd_free_attr(ly_ctx, elem, attr1, 0);
                    if (!lyd_insert_attr(elem, ly_sr_mod, attr1_name, attr2->value_str)) {
                        sr_errinfo_new_ly(&err_info, ly_ctx);
                        goto error;
                    }
                    lyd_free_attr(ly_ctx, elem, attr2, 0);
                    if (!lyd_insert_attr(elem, ly_yang_mod, attr2_name, val_str)) {
                        sr_errinfo_new_ly(&err_info, ly_ctx);
                        goto error;
                    }

                    free(val_str);
                    val_str = NULL;
                    break;
                default:
                    SR_ERRINFO_INT(&err_info);
                    goto error;
                }
                break;
            case EDIT_NONE:
                switch (elem->schema->nodetype) {
                case LYS_LEAF:
                case LYS_LEAFLIST:
                    /* switch dflt flag for "orig-dflt" and vice versa */
                    dflt = elem->dflt;

                    attr1 = NULL;
                    LY_TREE_FOR(elem->attr, at) {
                        if (!strcmp(at->name, "orig-dflt")) {
                            assert(at->annotation->module == ly_sr_mod);
                            attr1 = at;
                            break;
                        }
                    }
                    if (attr1) {
                        elem->dflt = 1;
                    }

                    /* update attribute */
                    lyd_free_attr(ly_ctx, elem, attr1, 0);
                    if (dflt && !lyd_insert_attr(elem, ly_sr_mod, "orig-dflt", "")) {
                        sr_errinfo_new_ly(&err_info, ly_ctx);
                        goto error;
                    }
                    break;
                default:
                    /* nothing to do */
                    break;
                }
                break;
            default:
                /* nothing to do */
                break;
            }

            LY_TREE_DFS_END(root, next, elem);
        }
    }

    /* success */
    return NULL;

error:
    free(val_str);
    lyd_free_withsiblings(*reverse_diff);
    *reverse_diff = NULL;
    return err_info;
}

/**
 * @brief Update a stored diff subtree after a connection was terminated.
 *
 * @param[in] subtree Subtree to update, may be freed.
 * @param[in] cid CID of the deleted connection.
 * @param[in] parent_cid CID effective for (inherited from) the @p subtree parent.
 * @param[out] child_cid_p CID effective for the @p subtree, 0 if it was deleted.
 * @return err_info, NULL on success.
 */
static sr_error_info_t *
sr_diff_del_conn_r(struct lyd_node *subtree, sr_cid_t cid, sr_cid_t parent_cid, sr_cid_t *child_cid_p)
>>>>>>> 95bb36e1
{
    sr_error_info_t *err_info = NULL;
    struct lyd_node *next, *child;
    struct lyd_attr *attr;
    sr_cid_t cur_cid, child_cid, ch_cid;
    char cid_str[11];

    /* find our CID attribute, if any */
    for (attr = subtree->attr; attr; attr = attr->next) {
        if (!strcmp(attr->name, "cid") && !strcmp(attr->annotation->module->name, SR_YANG_MOD)) {
            break;
        }
    }
    if (attr) {
        cur_cid = attr->value.uint32;
    } else {
        cur_cid = parent_cid;
    }

    /* process children */
    child_cid = 0;
    LY_TREE_FOR_SAFE(sr_lyd_child(subtree, 1), next, child) {
        if ((err_info = sr_diff_del_conn_r(child, cid, cur_cid, &ch_cid))) {
            return err_info;
        }

        /* try to find a child with the parent CID, then we can simply keep it */
        if (ch_cid && (!child_cid || (child_cid != parent_cid))) {
            child_cid = ch_cid;
        }
    }

    if (cur_cid != cid) {
        /* this node is not owned by the deleted connection, the subtree is kept */
        *child_cid_p = cur_cid;
        return NULL;
    }

    if (child_cid) {
        /* this node was "deleted" but there are still some children */
        if (attr) {
            lyd_free_attr(lyd_node_module(subtree)->ctx, subtree, attr, 0);
        }
        if (parent_cid != child_cid) {
            /* update the owner of this node */
            sprintf(cid_str, "%" PRIu32, child_cid);
            if (!lyd_insert_attr(subtree, NULL, SR_YANG_MOD ":cid", cid_str)) {
                sr_errinfo_new_ly(&err_info, lyd_node_module(subtree)->ctx);
                return err_info;
            }
        }

        /* this subtree is kept */
        *child_cid_p = child_cid;
    } else {
        /* there are no children left and this node belongs to the deleted connection, remove it */
        lyd_free(subtree);

        /* this subtree was deleted */
        *child_cid_p = 0;
    }

<<<<<<< HEAD
    if (lyd_find_xpath(*diff, xpath, &set)) {
        sr_errinfo_new_ly(&err_info, LYD_CTX(*diff));
        goto cleanup;
    }

    /* free all subtrees, they cannot overlap */
    for (i = 0; i < set->count; ++i) {
        if (*diff == set->dnodes[i]) {
            *diff = (*diff)->next;
        }
        lyd_free_tree(set->dnodes[i]);
    }

cleanup:
    ly_set_free(set, NULL);
    free(xpath);
    return err_info;
=======
    return NULL;
}

sr_error_info_t *
sr_diff_del_conn(struct lyd_node **diff, sr_cid_t cid)
{
    sr_error_info_t *err_info = NULL;
    struct lyd_node *next, *elem;
    sr_cid_t child_cid;

    if (!*diff) {
        return NULL;
    }

    LY_TREE_FOR_SAFE(*diff, next, elem) {
        if ((err_info = sr_diff_del_conn_r(elem, cid, 0, &child_cid))) {
            return err_info;
        }

        if (!child_cid && (*diff == elem)) {
            /* first top-level node was removed, move the diff */
            *diff = next;
        }
    }

    return NULL;
>>>>>>> 95bb36e1
}<|MERGE_RESOLUTION|>--- conflicted
+++ resolved
@@ -311,7 +311,7 @@
 
     lyrc = lyd_find_sibling_val(sibling, llist->schema, key_or_value, strlen(key_or_value), match);
     if (lyrc == LY_ENOTFOUND) {
-        sr_errinfo_new(&err_info, SR_ERR_NOT_FOUND, NULL, "Node \"%s\" instance to insert next to not found.",
+        sr_errinfo_new(&err_info, SR_ERR_NOT_FOUND, "Node \"%s\" instance to insert next to not found.",
                 llist->schema->name);
         return err_info;
     } else if (lyrc) {
@@ -616,7 +616,7 @@
     }
 
     if (user_order_list && ((ins == INSERT_BEFORE) || (ins == INSERT_AFTER)) && !(k_or_val)) {
-        sr_errinfo_new(&err_info, SR_ERR_VALIDATION_FAILED, NULL, "Missing attribute \"%s\" required by the \"insert\" attribute.",
+        sr_errinfo_new(&err_info, SR_ERR_VALIDATION_FAILED, "Missing attribute \"%s\" required by the \"insert\" attribute.",
                 edit_node->schema->nodetype == LYS_LIST ? "key" : "value");
         return err_info;
     }
@@ -658,7 +658,7 @@
 
         /* simply insert into parent, no other children */
         if (key_or_value) {
-            sr_errinfo_new(&err_info, SR_ERR_NOT_FOUND, NULL, "Node \"%s\" instance to insert next to not found.",
+            sr_errinfo_new(&err_info, SR_ERR_NOT_FOUND, "Node \"%s\" instance to insert next to not found.",
                     new_node->schema->name);
             return err_info;
         }
@@ -1280,7 +1280,7 @@
     assert(edit_node || match_node);
 
     if (!match_node) {
-        sr_errinfo_new(&err_info, SR_ERR_NOT_FOUND, NULL, "Node \"%s\" does not exist.", edit_node->schema->name);
+        sr_errinfo_new(&err_info, SR_ERR_NOT_FOUND, "Node \"%s\" does not exist.", edit_node->schema->name);
         return err_info;
     }
 
@@ -1617,7 +1617,7 @@
 
         /* allow creating duplicate instances of state lists/leaf-lists */
         if (!lysc_is_dup_inst_list(edit_node->schema)) {
-            sr_errinfo_new(&err_info, SR_ERR_EXISTS, NULL, "Node \"%s\" to be created already exists.",
+            sr_errinfo_new(&err_info, SR_ERR_EXISTS, "Node \"%s\" to be created already exists.",
                     edit_node->schema->name);
             return err_info;
         }
@@ -1702,7 +1702,7 @@
     sr_error_info_t *err_info = NULL;
 
     if (!match_node) {
-        sr_errinfo_new(&err_info, SR_ERR_NOT_FOUND, NULL, "Node \"%s\" to be deleted does not exist.", edit_node->schema->name);
+        sr_errinfo_new(&err_info, SR_ERR_NOT_FOUND, "Node \"%s\" to be deleted does not exist.", edit_node->schema->name);
         return err_info;
     }
 
@@ -1762,7 +1762,7 @@
         switch (next_op) {
         case EDIT_REPLACE:
             if (flags & EDIT_APPLY_CHECK_OP_R) {
-                sr_errinfo_new(&err_info, SR_ERR_UNSUPPORTED, NULL,
+                sr_errinfo_new(&err_info, SR_ERR_UNSUPPORTED,
                         "Node \"%s\" cannot be created because its parent does not exist.", edit_node->schema->name);
                 goto op_error;
             }
@@ -1773,7 +1773,7 @@
             break;
         case EDIT_CREATE:
             if (flags & EDIT_APPLY_CHECK_OP_R) {
-                sr_errinfo_new(&err_info, SR_ERR_UNSUPPORTED, NULL,
+                sr_errinfo_new(&err_info, SR_ERR_UNSUPPORTED,
                         "Node \"%s\" cannot be created because its parent does not exist.", edit_node->schema->name);
                 goto op_error;
             }
@@ -1784,7 +1784,7 @@
             break;
         case EDIT_MERGE:
             if (flags & EDIT_APPLY_CHECK_OP_R) {
-                sr_errinfo_new(&err_info, SR_ERR_UNSUPPORTED, NULL,
+                sr_errinfo_new(&err_info, SR_ERR_UNSUPPORTED,
                         "Node \"%s\" cannot be created because its parent does not exist.", edit_node->schema->name);
                 goto op_error;
             }
@@ -1909,7 +1909,7 @@
 
 op_error:
     assert(err_info);
-    sr_errinfo_new(&err_info, err_info->err_code, NULL, "Applying operation \"%s\" failed.", sr_edit_op2str(op));
+    sr_errinfo_new(&err_info, err_info->err[0].err_code, "Applying operation \"%s\" failed.", sr_edit_op2str(op));
     return err_info;
 }
 
@@ -2243,7 +2243,7 @@
     return NULL;
 
 op_error:
-    sr_errinfo_new(&err_info, SR_ERR_UNSUPPORTED, NULL, "Operation \"%s\" cannot have children with operation \"%s\".",
+    sr_errinfo_new(&err_info, SR_ERR_UNSUPPORTED, "Operation \"%s\" cannot have children with operation \"%s\".",
             sr_edit_op2str(cur_op), sr_edit_op2str(*new_op));
     return err_info;
 }
@@ -2291,7 +2291,7 @@
     }
 
     sr_errinfo_new_ly(&err_info, session->conn->ly_ctx);
-    sr_errinfo_new(&err_info, SR_ERR_INVAL_ARG, NULL, "Invalid datastore edit.");
+    sr_errinfo_new(&err_info, SR_ERR_INVAL_ARG, "Invalid datastore edit.");
     return err_info;
 }
 
@@ -2373,7 +2373,7 @@
     /* check allowed node types */
     for (parent = node; parent; parent = lyd_parent(parent)) {
         if (parent->schema && (parent->schema->nodetype & (LYS_RPC | LYS_ACTION | LYS_NOTIF))) {
-            sr_errinfo_new(&err_info, SR_ERR_INVAL_ARG, NULL, "RPC/action/notification node \"%s\" cannot be created.",
+            sr_errinfo_new(&err_info, SR_ERR_INVAL_ARG, "RPC/action/notification node \"%s\" cannot be created.",
                     parent->schema->name);
             /* no need to throw away the whole edit */
             isolate = 1;
@@ -2391,18 +2391,18 @@
     /* check arguments */
     if (position) {
         if (!lysc_is_userordered(node->schema)) {
-            sr_errinfo_new(&err_info, SR_ERR_INVAL_ARG, NULL, "Position can be specified only for user-ordered nodes.");
+            sr_errinfo_new(&err_info, SR_ERR_INVAL_ARG, "Position can be specified only for user-ordered nodes.");
             goto error;
         }
         if (node->schema->nodetype == LYS_LIST) {
             if (((*position == SR_MOVE_BEFORE) || (*position == SR_MOVE_AFTER)) && !keys) {
-                sr_errinfo_new(&err_info, SR_ERR_INVAL_ARG, NULL, "Missing relative item for a list move operation.");
+                sr_errinfo_new(&err_info, SR_ERR_INVAL_ARG, "Missing relative item for a list move operation.");
                 goto error;
             }
             meta_val = keys;
         } else {
             if (((*position == SR_MOVE_BEFORE) || (*position == SR_MOVE_AFTER)) && !val) {
-                sr_errinfo_new(&err_info, SR_ERR_INVAL_ARG, NULL, "Missing relative item for a leaf-list move operation.");
+                sr_errinfo_new(&err_info, SR_ERR_INVAL_ARG, "Missing relative item for a leaf-list move operation.");
                 goto error;
             }
             meta_val = val;
@@ -2535,7 +2535,7 @@
             lyd_free_all(session->dt[session->ds].edit);
             session->dt[session->ds].edit = NULL;
 
-            sr_errinfo_new(&err_info, SR_ERR_OPERATION_FAILED, NULL, "Edit was discarded.");
+            sr_errinfo_new(&err_info, SR_ERR_OPERATION_FAILED, "Edit was discarded.");
         }
     }
     return err_info;
@@ -2608,231 +2608,6 @@
     return NULL;
 }
 
-sr_error_info_t *
-<<<<<<< HEAD
-sr_diff_del_conn(struct lyd_node **diff, sr_cid_t cid)
-=======
-sr_diff_reverse(const struct lyd_node *diff, struct lyd_node **reverse_diff)
-{
-    sr_error_info_t *err_info = NULL;
-    struct ly_ctx *ly_ctx;
-    const struct lys_module *ly_sr_mod, *ly_yang_mod;
-    struct lyd_node *root, *next, *elem;
-    struct lyd_node_anydata *any;
-    enum edit_op op;
-    struct lyd_attr *at, *attr1, *attr2;
-    char *val_str = NULL;
-    const char *attr1_name, *attr2_name;
-    int dflt;
-
-    assert(diff);
-    ly_ctx = lyd_node_module(diff)->ctx;
-
-    /* duplicate diff */
-    *reverse_diff = lyd_dup_withsiblings(diff, LYD_DUP_OPT_RECURSIVE);
-    if (!*reverse_diff) {
-        sr_errinfo_new_ly(&err_info, ly_ctx);
-        return err_info;
-    }
-
-    /* find modules needed for later */
-    ly_sr_mod = ly_ctx_get_module(ly_ctx, SR_YANG_MOD, NULL, 1);
-    ly_yang_mod = ly_ctx_get_module(ly_ctx, "yang", NULL, 1);
-    assert(ly_sr_mod && ly_yang_mod);
-
-    LY_TREE_FOR(*reverse_diff, root) {
-        LY_TREE_DFS_BEGIN(root, next, elem) {
-            /* find operation attribute, if any */
-            op = sr_edit_find_oper(elem, 0, NULL);
-
-            switch (op) {
-            case EDIT_CREATE:
-                /* reverse create to delete */
-                sr_edit_del_attr(elem, "operation");
-                if ((err_info = sr_edit_set_oper(elem, "delete"))) {
-                    goto error;
-                }
-                break;
-            case EDIT_DELETE:
-                /* reverse delete to create */
-                sr_edit_del_attr(elem, "operation");
-                if ((err_info = sr_edit_set_oper(elem, "create"))) {
-                    goto error;
-                }
-                break;
-            case EDIT_REPLACE:
-                switch (elem->schema->nodetype) {
-                case LYS_LEAF:
-                    /* switch leaf value for attr "orig-value", leaf dflt for "orig-dflt" and vice versa */
-                    val_str = strdup(sr_ly_leaf_value_str(elem));
-                    SR_CHECK_MEM_GOTO(!val_str, err_info, error);
-                    dflt = elem->dflt;
-
-                    attr1 = NULL;
-                    attr2 = NULL;
-                    LY_TREE_FOR(elem->attr, at) {
-                        if (!strcmp(at->name, "orig-value")) {
-                            assert(at->annotation->module == ly_sr_mod);
-                            attr1 = at;
-                        } else if (!strcmp(at->name, "orig-dflt")) {
-                            assert(at->annotation->module == ly_sr_mod);
-                            attr2 = at;
-                        }
-                    }
-                    assert(attr1);
-
-                    /* update leaf */
-                    lyd_change_leaf((struct lyd_node_leaf_list *)elem, attr1->value_str);
-                    if (attr2) {
-                        elem->dflt = 1;
-                    }
-
-                    /* update attributes */
-                    lyd_free_attr(ly_ctx, elem, attr1, 0);
-                    lyd_free_attr(ly_ctx, elem, attr2, 0);
-                    if (!lyd_insert_attr(elem, ly_sr_mod, "orig-value", val_str)) {
-                        sr_errinfo_new_ly(&err_info, ly_ctx);
-                        goto error;
-                    }
-                    if (dflt && !lyd_insert_attr(elem, ly_sr_mod, "orig-dflt", "")) {
-                        sr_errinfo_new_ly(&err_info, ly_ctx);
-                        goto error;
-                    }
-
-                    free(val_str);
-                    val_str = NULL;
-                    break;
-                case LYS_ANYXML:
-                case LYS_ANYDATA:
-                    /* switch any value for attr "orig-value" and vice versa */
-                    if ((err_info = sr_ly_anydata_value_str(elem, &val_str))) {
-                        return err_info;
-                    }
-
-                    attr1 = NULL;
-                    LY_TREE_FOR(elem->attr, at) {
-                        if (!strcmp(at->name, "orig-value")) {
-                            assert(at->annotation->module == ly_sr_mod);
-                            attr1 = at;
-                            break;
-                        }
-                    }
-                    assert(attr1);
-
-                    /* update the node */
-                    sr_lyd_anydata_free(elem);
-                    any = (struct lyd_node_anydata *)elem;
-                    any->value_type = LYD_ANYDATA_CONSTSTRING;
-                    any->value.str = lydict_insert(ly_ctx, attr1->value_str, 0);
-
-                    /* update attribute */
-                    lyd_free_attr(ly_ctx, elem, attr1, 0);
-                    if (!lyd_insert_attr(elem, ly_sr_mod, "orig-value", val_str)) {
-                        sr_errinfo_new_ly(&err_info, ly_ctx);
-                        goto error;
-                    }
-
-                    free(val_str);
-                    val_str = NULL;
-                    break;
-                case LYS_LEAFLIST:
-                    /* switch "orig-value" for "value" and vice versa */
-                    attr1_name = "orig-value";
-                    attr2_name = "value";
-
-                /* fallthrough */
-                case LYS_LIST:
-                    assert(sr_ly_is_userord(elem));
-                    if (elem->schema->nodetype == LYS_LIST) {
-                        /* switch "orig-key" for "key" and vice versa */
-                        attr1_name = "orig-key";
-                        attr2_name = "key";
-                    }
-
-                    attr1 = NULL;
-                    attr2 = NULL;
-                    LY_TREE_FOR(elem->attr, at) {
-                        if (!strcmp(at->name, attr1_name)) {
-                            assert(at->annotation->module == ly_sr_mod);
-                            attr1 = at;
-                        } else if (!strcmp(at->name, attr2_name)) {
-                            assert(at->annotation->module == ly_yang_mod);
-                            attr2 = at;
-                        }
-                    }
-                    assert(attr1 && attr2);
-
-                    val_str = strdup(attr1->value_str);
-                    SR_CHECK_MEM_GOTO(!val_str, err_info, error);
-                    lyd_free_attr(ly_ctx, elem, attr1, 0);
-                    if (!lyd_insert_attr(elem, ly_sr_mod, attr1_name, attr2->value_str)) {
-                        sr_errinfo_new_ly(&err_info, ly_ctx);
-                        goto error;
-                    }
-                    lyd_free_attr(ly_ctx, elem, attr2, 0);
-                    if (!lyd_insert_attr(elem, ly_yang_mod, attr2_name, val_str)) {
-                        sr_errinfo_new_ly(&err_info, ly_ctx);
-                        goto error;
-                    }
-
-                    free(val_str);
-                    val_str = NULL;
-                    break;
-                default:
-                    SR_ERRINFO_INT(&err_info);
-                    goto error;
-                }
-                break;
-            case EDIT_NONE:
-                switch (elem->schema->nodetype) {
-                case LYS_LEAF:
-                case LYS_LEAFLIST:
-                    /* switch dflt flag for "orig-dflt" and vice versa */
-                    dflt = elem->dflt;
-
-                    attr1 = NULL;
-                    LY_TREE_FOR(elem->attr, at) {
-                        if (!strcmp(at->name, "orig-dflt")) {
-                            assert(at->annotation->module == ly_sr_mod);
-                            attr1 = at;
-                            break;
-                        }
-                    }
-                    if (attr1) {
-                        elem->dflt = 1;
-                    }
-
-                    /* update attribute */
-                    lyd_free_attr(ly_ctx, elem, attr1, 0);
-                    if (dflt && !lyd_insert_attr(elem, ly_sr_mod, "orig-dflt", "")) {
-                        sr_errinfo_new_ly(&err_info, ly_ctx);
-                        goto error;
-                    }
-                    break;
-                default:
-                    /* nothing to do */
-                    break;
-                }
-                break;
-            default:
-                /* nothing to do */
-                break;
-            }
-
-            LY_TREE_DFS_END(root, next, elem);
-        }
-    }
-
-    /* success */
-    return NULL;
-
-error:
-    free(val_str);
-    lyd_free_withsiblings(*reverse_diff);
-    *reverse_diff = NULL;
-    return err_info;
-}
-
 /**
  * @brief Update a stored diff subtree after a connection was terminated.
  *
@@ -2844,29 +2619,24 @@
  */
 static sr_error_info_t *
 sr_diff_del_conn_r(struct lyd_node *subtree, sr_cid_t cid, sr_cid_t parent_cid, sr_cid_t *child_cid_p)
->>>>>>> 95bb36e1
 {
     sr_error_info_t *err_info = NULL;
     struct lyd_node *next, *child;
-    struct lyd_attr *attr;
+    struct lyd_meta *meta;
     sr_cid_t cur_cid, child_cid, ch_cid;
     char cid_str[11];
 
     /* find our CID attribute, if any */
-    for (attr = subtree->attr; attr; attr = attr->next) {
-        if (!strcmp(attr->name, "cid") && !strcmp(attr->annotation->module->name, SR_YANG_MOD)) {
-            break;
-        }
-    }
-    if (attr) {
-        cur_cid = attr->value.uint32;
+    meta = lyd_find_meta(subtree->meta, NULL, SR_YANG_MOD ":cid");
+    if (meta) {
+        cur_cid = meta->value.uint32;
     } else {
         cur_cid = parent_cid;
     }
 
     /* process children */
     child_cid = 0;
-    LY_TREE_FOR_SAFE(sr_lyd_child(subtree, 1), next, child) {
+    LY_LIST_FOR_SAFE(lyd_child_no_keys(subtree), next, child) {
         if ((err_info = sr_diff_del_conn_r(child, cid, cur_cid, &ch_cid))) {
             return err_info;
         }
@@ -2885,14 +2655,14 @@
 
     if (child_cid) {
         /* this node was "deleted" but there are still some children */
-        if (attr) {
-            lyd_free_attr(lyd_node_module(subtree)->ctx, subtree, attr, 0);
+        if (meta) {
+            lyd_free_meta_single(meta);
         }
         if (parent_cid != child_cid) {
             /* update the owner of this node */
             sprintf(cid_str, "%" PRIu32, child_cid);
-            if (!lyd_insert_attr(subtree, NULL, SR_YANG_MOD ":cid", cid_str)) {
-                sr_errinfo_new_ly(&err_info, lyd_node_module(subtree)->ctx);
+            if (lyd_new_meta(NULL, subtree, NULL, SR_YANG_MOD ":cid", cid_str, 0, NULL)) {
+                sr_errinfo_new_ly(&err_info, LYD_CTX(subtree));
                 return err_info;
             }
         }
@@ -2901,31 +2671,12 @@
         *child_cid_p = child_cid;
     } else {
         /* there are no children left and this node belongs to the deleted connection, remove it */
-        lyd_free(subtree);
+        lyd_free_tree(subtree);
 
         /* this subtree was deleted */
         *child_cid_p = 0;
     }
 
-<<<<<<< HEAD
-    if (lyd_find_xpath(*diff, xpath, &set)) {
-        sr_errinfo_new_ly(&err_info, LYD_CTX(*diff));
-        goto cleanup;
-    }
-
-    /* free all subtrees, they cannot overlap */
-    for (i = 0; i < set->count; ++i) {
-        if (*diff == set->dnodes[i]) {
-            *diff = (*diff)->next;
-        }
-        lyd_free_tree(set->dnodes[i]);
-    }
-
-cleanup:
-    ly_set_free(set, NULL);
-    free(xpath);
-    return err_info;
-=======
     return NULL;
 }
 
@@ -2940,7 +2691,7 @@
         return NULL;
     }
 
-    LY_TREE_FOR_SAFE(*diff, next, elem) {
+    LY_LIST_FOR_SAFE(*diff, next, elem) {
         if ((err_info = sr_diff_del_conn_r(elem, cid, 0, &child_cid))) {
             return err_info;
         }
@@ -2952,5 +2703,4 @@
     }
 
     return NULL;
->>>>>>> 95bb36e1
 }