--- conflicted
+++ resolved
@@ -412,7 +412,6 @@
         start_node = start_node->next;
     }
 
-<<<<<<< HEAD
     *start_node_p = start_node;
     return SR_ERR_OK;
 }
@@ -428,10 +427,7 @@
     rc = rp_dt_get_start_node(schema_info, xpath, &start_node);
     CHECK_RC_LOG_RETURN(rc, "Failed to get the start node for xpath %s", xpath);
 
-    *atoms = lys_xpath_atomize(start_node, LYXP_NODE_ROOT, xpath, 0);
-=======
     *atoms = lys_xpath_atomize(start_node, LYXP_NODE_ELEM, xpath, 0);
->>>>>>> da1ed78b
     if (NULL == *atoms) {
         SR_LOG_ERR("Failed to atomize xpath %s", xpath);
         rc = SR_ERR_INVAL_ARG;
