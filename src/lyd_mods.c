/**
 * @file lyd_mods.c
 * @author Michal Vasko <mvasko@cesnet.cz>
 * @brief Sysrepo module data routines
 *
 * @copyright
 * Copyright 2019 CESNET, z.s.p.o.
 *
 * Licensed under the Apache License, Version 2.0 (the "License");
 * you may not use this file except in compliance with the License.
 * You may obtain a copy of the License at
 *
 *    http://www.apache.org/licenses/LICENSE-2.0
 *
 * Unless required by applicable law or agreed to in writing, software
 * distributed under the License is distributed on an "AS IS" BASIS,
 * WITHOUT WARRANTIES OR CONDITIONS OF ANY KIND, either express or implied.
 * See the License for the specific language governing permissions and
 * limitations under the License.
 */
#include "common.h"

#include <stdlib.h>
#include <stdio.h>
#include <string.h>
#include <pthread.h>
#include <sys/types.h>
#include <sys/stat.h>
#include <sys/mman.h>
#include <ctype.h>
#include <fcntl.h>
#include <unistd.h>
#include <assert.h>

#include "../modules/sysrepo_yang.h"
#include "../modules/ietf_datastores_yang.h"
#if SR_YANGLIB_REVISION == 2019-01-04
# include "../modules/ietf_yang_library@2019_01_04_yang.h"
#elif SR_YANGLIB_REVISION == 2016-06-21
# include "../modules/ietf_yang_library@2016_06_21_yang.h"
#else
# error "Unknown yang-library revision!"
#endif

#include "../modules/sysrepo_monitoring_yang.h"
#include "../modules/ietf_netconf_yang.h"
#include "../modules/ietf_netconf_with_defaults_yang.h"
#include "../modules/ietf_netconf_notifications_yang.h"
#include "../modules/ietf_origin_yang.h"

sr_error_info_t *
sr_lydmods_lock(pthread_mutex_t *lock, const struct ly_ctx *ly_ctx, const char *func)
{
    struct sr_shmmod_recover_cb_s cb_data;

    cb_data.ly_mod = ly_ctx_get_module_implemented(ly_ctx, SR_YANG_MOD);
    cb_data.ds = SR_DS_STARTUP;

    /* LOCK */
    return sr_mlock(lock, SR_LYDMODS_LOCK_TIMEOUT, func, sr_shmmod_recover_cb, &cb_data);
}

sr_error_info_t *
sr_lydmods_parse(struct ly_ctx *ly_ctx, struct lyd_node **sr_mods_p)
{
    sr_error_info_t *err_info = NULL;
    struct lyd_node *sr_mods = NULL;
    char *path;

    assert(ly_ctx && sr_mods_p);

    /* get internal startup file path */
    if ((err_info = sr_path_startup_file(SR_YANG_MOD, &path))) {
        goto cleanup;
    }

    /* load sysrepo data even if the stored data used an older revision of the sysrepo module */
    if (lyd_parse_data_path(ly_ctx, path, LYD_LYB, LYD_PARSE_LYB_MOD_UPDATE | LYD_PARSE_STRICT | LYD_PARSE_ONLY,
            0, &sr_mods)) {
        sr_errinfo_new_ly(&err_info, ly_ctx);
        goto cleanup;
    }

    /* success */

cleanup:
    free(path);
    if (err_info) {
        lyd_free_all(sr_mods);
    } else {
        *sr_mods_p = sr_mods;
    }
    return err_info;
}

/**
 * @brief Check whether sysrepo module data file exists.
 *
 * @param[out] exists Whether the file exists.
 * @return err_info, NULL on success.
 */
static sr_error_info_t *
sr_lydmods_exists(int *exists)
{
    sr_error_info_t *err_info = NULL;
    char *path = NULL;

    /* get internal startup file path */
    if ((err_info = sr_path_startup_file(SR_YANG_MOD, &path))) {
        goto cleanup;
    }

    /* check the existence of the data file */
    if (access(path, F_OK) == -1) {
        if (errno != ENOENT) {
            SR_ERRINFO_SYSERRNO(&err_info, "access");
            goto cleanup;
        }
        *exists = 0;
    } else {
        *exists = 1;
    }

cleanup:
    free(path);
    return err_info;
}

/**
 * @brief Store (print) sysrepo module data.
 *
 * @param[in,out] sr_mods Data to store, are validated so could (in theory) be modified.
 * @return err_info, NULL on success.
 */
static sr_error_info_t *
sr_lydmods_print(struct lyd_node **sr_mods)
{
    sr_error_info_t *err_info = NULL;
    const struct lys_module *sr_ly_mod;
    char *path;
    mode_t um;

    assert(sr_mods && *sr_mods && !strcmp((*sr_mods)->schema->module->name, SR_YANG_MOD));

    /* get the module */
    sr_ly_mod = (*sr_mods)->schema->module;

    /* validate */
    if (lyd_validate_module(sr_mods, sr_ly_mod, 0, NULL)) {
        sr_errinfo_new_ly(&err_info, sr_ly_mod->ctx);
        return err_info;
    }

    /* get path */
    if ((err_info = sr_path_startup_file(SR_YANG_MOD, &path))) {
        return err_info;
    }

    /* set umask so that the correct permissions are set in case this file does not exist */
    um = umask(SR_UMASK);

    /* store the data tree */
    if (lyd_print_path(path, *sr_mods, LYD_LYB, LYD_PRINT_WITHSIBLINGS)) {
        sr_errinfo_new_ly(&err_info, sr_ly_mod->ctx);
    }
    umask(um);
    free(path);

    return err_info;
}

struct sr_lydmods_deps_dfs_arg {
    struct lyd_node *sr_mod;
    struct lyd_node *sr_deps;
    struct lysc_node *root_notif;
    sr_error_info_t *err_info;
};

static LY_ERR sr_lydmods_add_all_deps_dfs_cb(struct lysc_node *node, void *data, ly_bool *dfs_continue);

/**
 * @brief Add (collect) operation data dependencies into internal sysrepo data.
 *
 * @param[in] sr_mod Module of the data.
 * @param[in] op_root Root node of the operation data to inspect.
 * @return err_info, NULL on success.
 */
static sr_error_info_t *
sr_lydmods_add_op_deps(struct lyd_node *sr_mod, const struct lysc_node *op_root)
{
    sr_error_info_t *err_info = NULL;
    struct lyd_node *sr_op_deps, *ly_cur_deps;
    struct ly_set *set = NULL;
    char *data_path = NULL, *xpath = NULL;
    const struct ly_ctx *ly_ctx = op_root->module->ctx;
    struct sr_lydmods_deps_dfs_arg dfs_arg;
    int is_rpc;

    assert(op_root->nodetype & (LYS_RPC | LYS_ACTION | LYS_NOTIF));

    if (op_root->nodetype & (LYS_RPC | LYS_ACTION)) {
        is_rpc = 1;
    } else {
        is_rpc = 0;
    }

    data_path = lysc_path(op_root, LYSC_PATH_DATA, NULL, 0);
    SR_CHECK_MEM_GOTO(!data_path, err_info, cleanup);
    if (asprintf(&xpath, is_rpc ? "rpc[path='%s']" : "notification[path='%s']", data_path) == -1) {
        SR_ERRINFO_MEM(&err_info);
        goto cleanup;
    }

    SR_CHECK_INT_GOTO(lyd_find_xpath(sr_mod, xpath, &set), err_info, cleanup);
    if (set->count == 1) {
        /* already exists */
        goto cleanup;
    }
    assert(!set->count);

    /* RPC/notification with path */
    if (lyd_new_list(sr_mod, NULL, is_rpc ? "rpc" : "notification", 0, &sr_op_deps, data_path)) {
        sr_errinfo_new_ly(&err_info, ly_ctx);
        goto cleanup;
    }

    /* collect dependencies of nested data and put them into correct containers */
    switch (op_root->nodetype) {
    case LYS_NOTIF:
        if (lyd_new_inner(sr_op_deps, NULL, "deps", 0, &ly_cur_deps)) {
            sr_errinfo_new_ly(&err_info, ly_ctx);
            goto cleanup;
        }

        /* collect notif dependencies */
        dfs_arg.sr_mod = sr_mod;
        dfs_arg.sr_deps = ly_cur_deps;
        dfs_arg.err_info = NULL;
        dfs_arg.root_notif = (struct lysc_node *)op_root;
        if (lysc_tree_dfs_full(op_root, sr_lydmods_add_all_deps_dfs_cb, &dfs_arg)) {
            err_info = dfs_arg.err_info;
            goto cleanup;
        }
        break;
    case LYS_RPC:
    case LYS_ACTION:
        /* input */
        if (lyd_new_inner(sr_op_deps, NULL, "in", 0, &ly_cur_deps)) {
            sr_errinfo_new_ly(&err_info, ly_ctx);
            goto cleanup;
        }
        op_root = lysc_node_child(op_root);

        dfs_arg.sr_mod = sr_mod;
        dfs_arg.sr_deps = ly_cur_deps;
        dfs_arg.err_info = NULL;
        dfs_arg.root_notif = NULL;
        if (lysc_tree_dfs_full(op_root, sr_lydmods_add_all_deps_dfs_cb, &dfs_arg)) {
            err_info = dfs_arg.err_info;
            goto cleanup;
        }

        /* output */
        if (lyd_new_inner(sr_op_deps, NULL, "out", 0, &ly_cur_deps)) {
            sr_errinfo_new_ly(&err_info, ly_ctx);
            goto cleanup;
        }
        op_root = op_root->next;

        dfs_arg.sr_deps = ly_cur_deps;
        if (lysc_tree_dfs_full(op_root, sr_lydmods_add_all_deps_dfs_cb, &dfs_arg)) {
            err_info = dfs_arg.err_info;
            goto cleanup;
        }
        break;
    default:
        SR_ERRINFO_INT(&err_info);
        goto cleanup;
    }

cleanup:
    ly_set_free(set, NULL);
    free(data_path);
    free(xpath);
    return err_info;
}

/**
 * @brief Add a dependency into internal sysrepo data.
 *
 * @param[in] sr_deps Internal sysrepo data dependencies to add to.
 * @param[in] dep_type Dependency type.
 * @param[in] mod_name Name of the module with the dependency.
 * @param[in] node Node causing the dependency.
 * @return err_info, NULL on success.
 */
static sr_error_info_t *
sr_lydmods_moddep_add(struct lyd_node *sr_deps, sr_dep_type_t dep_type, const char *mod_name, const struct lysc_node *node)
{
    const struct lysc_node *data_child;
    char *data_path = NULL, *expr = NULL;
    struct lyd_node *sr_instid;
    struct ly_set *set = NULL;
    sr_error_info_t *err_info = NULL;

    assert(((dep_type == SR_DEP_REF) && mod_name) || ((dep_type == SR_DEP_INSTID) && node));

    if (dep_type == SR_DEP_REF) {
        if (asprintf(&expr, "module[.='%s']", mod_name) == -1) {
            SR_ERRINFO_MEM(&err_info);
            goto cleanup;
        }
    } else {
        /* find the instance node(s) */
        switch (node->nodetype) {
        case LYS_LEAF:
        case LYS_LEAFLIST:
        case LYS_CONTAINER:
        case LYS_LIST:
        case LYS_ANYDATA:
        case LYS_ANYXML:
        case LYS_NOTIF:
            /* data-instantiable nodes, we are fine */
            break;
        case LYS_CHOICE:
        case LYS_CASE:
            /* not data-instantiable nodes, we need to find all such nodes */
            assert(dep_type != SR_DEP_INSTID);
            data_child = NULL;
            while ((data_child = lys_getnext(data_child, node, NULL, 0))) {
                if ((err_info = sr_lydmods_moddep_add(sr_deps, dep_type, mod_name, data_child))) {
                    goto cleanup;
                }
            }
            return NULL;
        default:
            SR_ERRINFO_INT(&err_info);
            goto cleanup;
        }

        /* create xpath of the node */
        data_path = lysc_path(node, LYSC_PATH_DATA, NULL, 0);
        if (!data_path || (asprintf(&expr, "inst-id[xpath='%s']", data_path) == -1)) {
            SR_ERRINFO_MEM(&err_info);
            goto cleanup;
        }
    }

    /* check that there is not a duplicity */
    if (lyd_find_xpath(sr_deps, expr, &set)) {
        sr_errinfo_new_ly(&err_info, LYD_CTX(sr_deps));
        goto cleanup;
    } else if (set->count > 1) {
        SR_ERRINFO_INT(&err_info);
        goto cleanup;
    } else if (set->count) {
        /* already exists */
        goto cleanup;
    }

    /* create new dependency */
    if (dep_type == SR_DEP_REF) {
        if (lyd_new_term(sr_deps, NULL, "module", mod_name, 0, NULL)) {
            sr_errinfo_new_ly(&err_info, LYD_CTX(sr_deps));
            goto cleanup;
        }
    } else {
        if (lyd_new_list(sr_deps, NULL, "inst-id", 0, &sr_instid, data_path)) {
            sr_errinfo_new_ly(&err_info, LYD_CTX(sr_deps));
            goto cleanup;
        }
        if (mod_name && lyd_new_term(sr_instid, NULL, "default-module", mod_name, 0, NULL)) {
            sr_errinfo_new_ly(&err_info, LYD_CTX(sr_deps));
            goto cleanup;
        }
    }

cleanup:
    ly_set_free(set, NULL);
    free(expr);
    free(data_path);
    return err_info;
}

/**
 * @brief Check whether an atom (node) is foreign with respect to the expression.
 *
 * @param[in] atom Node to check.
 * @param[in] top_node Top-level node for the expression.
 * @return Foreign dependency module, NULL if atom is not foreign.
 */
static struct lys_module *
sr_lydmods_moddep_expr_atom_is_foreign(const struct lysc_node *atom, const struct lysc_node *top_node)
{
    assert(atom && top_node && (!top_node->parent || (top_node->nodetype & (LYS_RPC | LYS_ACTION | LYS_NOTIF))));

    while (atom->parent && (atom != top_node)) {
        atom = atom->parent;
    }

    if (atom == top_node) {
        /* shared parent, local node */
        return NULL;
    }

    if (top_node->nodetype & (LYS_RPC | LYS_ACTION | LYS_NOTIF)) {
        /* outside operation, foreign node */
        return (struct lys_module *)atom->module;
    }

    if (atom->module != top_node->module) {
        /* foreing top-level node module (so cannot be augment), foreign node */
        return (struct lys_module *)atom->module;
    }

    /* same top-level modules, local node */
    return NULL;
}

/**
 * @brief Collect dependencies from an XPath expression atoms.
 *
 * @param[in] ctx_node Expression context node.
 * @param[in] atoms Set of atoms (schema nodes).
 * @param[out] dep_mods Array of dependent modules.
 * @param[out] dep_mod_count Dependent module count.
 * @return err_info, NULL on success.
 */
static sr_error_info_t *
sr_lydmods_moddep_atoms_get_dep_mods(const struct lysc_node *ctx_node, const struct ly_set *atoms,
        struct lys_module ***dep_mods, size_t *dep_mod_count)
{
    sr_error_info_t *err_info = NULL;
    const struct lysc_node *top_node;
    struct lys_module *dep_mod;
    size_t i, j;

    /* find out if we are in an operation, otherwise simply find top-level node */
    top_node = ctx_node;
    while (!(top_node->nodetype & (LYS_RPC | LYS_ACTION | LYS_NOTIF)) && top_node->parent) {
        top_node = top_node->parent;
    }

    /* find all top-level foreign nodes (augment nodes are not considered foreign now) */
    for (i = 0; i < atoms->count; ++i) {
        if ((dep_mod = sr_lydmods_moddep_expr_atom_is_foreign(atoms->snodes[i], top_node))) {
            /* check for duplicities */
            for (j = 0; j < *dep_mod_count; ++j) {
                if ((*dep_mods)[j] == dep_mod) {
                    break;
                }
            }

            /* add a new dependency module */
            if (j == *dep_mod_count) {
                *dep_mods = sr_realloc(*dep_mods, (*dep_mod_count + 1) * sizeof **dep_mods);
                if (!*dep_mods) {
                    *dep_mod_count = 0;
                    SR_ERRINFO_MEM(&err_info);
                    return err_info;
                }

                (*dep_mods)[*dep_mod_count] = dep_mod;
                ++(*dep_mod_count);
            }
        }
    }

    /* success */
    return NULL;
}

/**
 * @brief Collect dependencies from a type.
 *
 * @param[in] type Type to inspect.
 * @param[in] node Type node.
 * @param[in] sr_deps Internal sysrepo data dependencies to add to.
 * @return err_info, NULL on success.
 */
static sr_error_info_t *
sr_lydmods_moddep_type(const struct lysc_type *type, const struct lysc_node *node, struct lyd_node *sr_deps)
{
    sr_error_info_t *err_info = NULL;
    const struct lysc_type_union *uni;
    const struct lysc_type_leafref *lref;
    struct ly_set *atoms;
    LY_ARRAY_COUNT_TYPE u;
    struct lys_module **dep_mods = NULL;
    size_t dep_mod_count = 0;

    switch (type->basetype) {
    case LY_TYPE_INST:
        if ((node->nodetype == LYS_LEAF) && ((struct lysc_node_leaf *)node)->dflt) {
            if (lys_find_lypath_atoms(((struct lysc_node_leaf *)node)->dflt->target, &atoms)) {
                SR_ERRINFO_MEM(&err_info);
                return err_info;
            }
            err_info = sr_lydmods_moddep_atoms_get_dep_mods(node, atoms, &dep_mods, &dep_mod_count);
            ly_set_free(atoms, NULL);
            if (err_info) {
                return err_info;
            }
            assert(dep_mod_count < 2);
        }

        err_info = sr_lydmods_moddep_add(sr_deps, SR_DEP_INSTID, (dep_mod_count ? dep_mods[0]->name : NULL), node);
        free(dep_mods);
        if (err_info) {
            return err_info;
        }
        break;
    case LY_TYPE_LEAFREF:
        lref = (struct lysc_type_leafref *)type;
        if (lys_find_expr_atoms(node, node->module, lref->path, lref->prefixes, 0, &atoms)) {
            sr_errinfo_new_ly(&err_info, node->module->ctx);
            return err_info;
        }
        err_info = sr_lydmods_moddep_atoms_get_dep_mods(node, atoms, &dep_mods, &dep_mod_count);
        ly_set_free(atoms, NULL);
        if (err_info) {
            return err_info;
        }
        assert(dep_mod_count < 2);

        if (dep_mod_count) {
            /* a foregin module is referenced */
            err_info = sr_lydmods_moddep_add(sr_deps, SR_DEP_REF, dep_mods[0]->name, NULL);
            free(dep_mods);
            if (err_info) {
                return err_info;
            }
        }
        break;
    case LY_TYPE_UNION:
        uni = (struct lysc_type_union *)type;
        LY_ARRAY_FOR(uni->types, u) {
            if ((err_info = sr_lydmods_moddep_type(uni->types[u], node, sr_deps))) {
                return err_info;
            }
        }
        break;
    default:
        /* no dependency */
        break;
    }

    return NULL;
}

/**
 * @brief Add (collect) (operation) data dependencies into internal sysrepo data tree
 * from a node. Collected recursively in a DFS callback.
 *
 * @param[in] node Node to inspect.
 * @param[in] data Callback arg struct sr_lydmods_deps_dfs_arg.
 * @return LY_SUCCESS on success.
 * @return LY_EOTHER on error, arg err_info is filled.
 */
static LY_ERR
sr_lydmods_add_all_deps_dfs_cb(struct lysc_node *node, void *data, ly_bool *dfs_continue)
{
    sr_error_info_t *err_info = NULL;
    struct lys_module **dep_mods = NULL;
    size_t dep_mod_count = 0;
    struct ly_set *atoms;
    struct lysc_type *type = NULL;
    struct lysc_when **when = NULL;
    struct lysc_must *musts = NULL;
    LY_ARRAY_COUNT_TYPE u;
    int atom_opts;
    struct sr_lydmods_deps_dfs_arg *arg = data;

    atom_opts = LYS_FIND_XP_SCHEMA;

    if (node->nodetype & (LYS_RPC | LYS_ACTION)) {
        /* operation, put the dependencies separately */
        if ((err_info = sr_lydmods_add_op_deps(arg->sr_mod, node))) {
            goto cleanup;
        }
        *dfs_continue = 1;
    } else if ((node->nodetype == LYS_NOTIF) && (node != arg->root_notif)) {
        /* operation, put the dependencies separately */
        if ((err_info = sr_lydmods_add_op_deps(arg->sr_mod, node))) {
            goto cleanup;
        }
        *dfs_continue = 1;
    } else {
        /* collect all the specific information */
        if (node->nodetype & (LYS_LEAF | LYS_LEAFLIST)) {
            type = ((struct lysc_node_leaf *)node)->type;
        }
        when = lysc_node_when(node);
        musts = lysc_node_musts(node);
        if (node->nodetype == LYS_OUTPUT) {
            atom_opts = LYS_FIND_XP_OUTPUT;
        }
    }

    /* collect the dependencies */
    if (type) {
        if ((err_info = sr_lydmods_moddep_type(type, node, arg->sr_deps))) {
            goto cleanup;
        }
    }
    LY_ARRAY_FOR(when, u) {
        if (lys_find_expr_atoms(when[u]->context, node->module, when[u]->cond, when[u]->prefixes, atom_opts, &atoms)) {
            sr_errinfo_new_ly(&err_info, node->module->ctx);
            goto cleanup;
        }
        err_info = sr_lydmods_moddep_atoms_get_dep_mods(node, atoms, &dep_mods, &dep_mod_count);
        ly_set_free(atoms, NULL);
        if (err_info) {
            goto cleanup;
        }
    }
    LY_ARRAY_FOR(musts, u) {
        if (lys_find_expr_atoms(node, node->module, musts[u].cond, musts[u].prefixes, atom_opts, &atoms)) {
            sr_errinfo_new_ly(&err_info, node->module->ctx);
            goto cleanup;
        }
        err_info = sr_lydmods_moddep_atoms_get_dep_mods(node, atoms, &dep_mods, &dep_mod_count);
        ly_set_free(atoms, NULL);
        if (err_info) {
            goto cleanup;
        }
    }

    /* add those collected from when and must */
    for (u = 0; u < dep_mod_count; ++u) {
        if ((err_info = sr_lydmods_moddep_add(arg->sr_deps, SR_DEP_REF, dep_mods[u]->name, NULL))) {
            goto cleanup;
        }
    }

cleanup:
    free(dep_mods);
    if (err_info) {
        arg->err_info = err_info;
        return LY_EOTHER;
    }
    return LY_SUCCESS;
}

/**
 * @brief Add module into sysrepo module data.
 *
 * @param[in] sr_mods Sysrepo module data.
 * @param[in] ly_mod Module to add.
 * @param[out] sr_mod_p Added module.
 * @return err_info, NULL on success.
 */
static sr_error_info_t *
sr_lydmods_add_module(struct lyd_node *sr_mods, const struct lys_module *ly_mod, struct lyd_node **sr_mod_p)
{
    sr_error_info_t *err_info = NULL;
    struct lyd_node *sr_mod;
    struct lysp_feature *f = NULL;
    uint32_t i = 0;

    if (lyd_new_list(sr_mods, NULL, "module", 0, &sr_mod, ly_mod->name)) {
        sr_errinfo_new_ly(&err_info, ly_mod->ctx);
        return err_info;
    }
    if (ly_mod->revision && lyd_new_term(sr_mod, NULL, "revision", ly_mod->revision, 0, NULL)) {
        sr_errinfo_new_ly(&err_info, ly_mod->ctx);
        return err_info;
    }

    /* enable all the features */
    while ((f = lysp_feature_next(f, ly_mod->parsed, &i))) {
        if (f->flags & LYS_FENABLED) {
            if (lyd_new_term(sr_mod, NULL, "enabled-feature", f->name, 0, NULL)) {
                sr_errinfo_new_ly(&err_info, ly_mod->ctx);
                return err_info;
            }
        }
    }

    if (sr_mod_p) {
        *sr_mod_p = sr_mod;
    }
    return NULL;
}

/**
 * @brief Add module and all of its implemented imports into sysrepo module data (if not there already), recursively.
 * All new modules have their data files created and YANG modules stored as well.
 *
 * @param[in] sr_mods Internal sysrepo data.
 * @param[in] ly_mod Module with implemented imports to add.
 * @param[in] log_first If set to 0, nothing will be logged on success. Set to 2 to log installing module
 * and its dependencies.
 * @return err_info, NULL on success.
 */
static sr_error_info_t *
sr_lydmods_add_module_with_imps_r(struct lyd_node *sr_mods, const struct lys_module *ly_mod, int log_first)
{
    sr_error_info_t *err_info = NULL;
    struct lyd_node *sr_mod;
    const struct lysp_submodule *lysp_submod;
    struct ly_set *set = NULL;
    char *xpath = NULL;
    LY_ARRAY_COUNT_TYPE i, j;

    if ((err_info = sr_store_module_files(ly_mod))) {
        goto cleanup;
    }

    if (ly_mod->implemented) {
        /* check the module was not already added */
        if (asprintf(&xpath, "module[name='%s']", ly_mod->name) == -1) {
            SR_ERRINFO_MEM(&err_info);
            goto cleanup;
        }
        if (lyd_find_xpath(sr_mods, xpath, &set)) {
            sr_errinfo_new_ly(&err_info, LYD_CTX(sr_mods));
            goto cleanup;
        } else if (!set->count) {
            /* install the module and create its startup data file */
            if ((err_info = sr_lydmods_add_module(sr_mods, ly_mod, &sr_mod))) {
                goto cleanup;
            }
            if ((err_info = sr_create_startup_file(ly_mod))) {
                goto cleanup;
            }
            if (log_first == 2) {
                SR_LOG_INF("Module \"%s\" was installed.", ly_mod->name);

                /* the rest of the modules will be dependencies */
                --log_first;
            } else if (log_first == 1) {
                SR_LOG_INF("Dependency module \"%s\" was installed.", ly_mod->name);
            }
        } /* else module has already been added */
    }

    /* all newly implemented modules will be added also from imports and includes, recursively */
    LY_ARRAY_FOR(ly_mod->parsed->imports, i) {
        if ((err_info = sr_lydmods_add_module_with_imps_r(sr_mods, ly_mod->parsed->imports[i].module, log_first))) {
            goto cleanup;
        }
    }

    LY_ARRAY_FOR(ly_mod->parsed->includes, i) {
        lysp_submod = ly_mod->parsed->includes[i].submodule;
        LY_ARRAY_FOR(lysp_submod->imports, j) {
            if ((err_info = sr_lydmods_add_module_with_imps_r(sr_mods, lysp_submod->imports[j].module, log_first))) {
                goto cleanup;
            }
        }
    }

cleanup:
    free(xpath);
    ly_set_free(set, NULL);
    return err_info;
}

/**
 * @brief Create default sysrepo module data. All libyang internal implemented modules
 * are installed into sysrepo. Sysrepo internal modules ietf-netconf, ietf-netconf-with-defaults,
 * and ietf-netconf-notifications are also installed.
 *
 * @param[in] ly_ctx Context to use for creating the data.
 * @param[out] sr_mods_p Created default sysrepo module data.
 * @return err_info, NULL on success.
 */
static sr_error_info_t *
sr_lydmods_create(struct ly_ctx *ly_ctx, struct lyd_node **sr_mods_p)
{
    sr_error_info_t *err_info = NULL;
    const struct lys_module *ly_mod;
    struct lyd_node *sr_mods = NULL;
    uint32_t i;

#define SR_INSTALL_INT_MOD(yang_mod, dep) \
    if (lys_parse_mem(ly_ctx, yang_mod, LYS_IN_YANG, &ly_mod)) { \
        sr_errinfo_new_ly(&err_info, ly_ctx); \
        goto error; \
    } \
    if ((err_info = sr_lydmods_add_module_with_imps_r(sr_mods, ly_mod, 0))) { \
        goto error; \
    } \
    SR_LOG_INF("Sysrepo internal%s module \"%s\" was installed.", dep ? " dependency" : "", ly_mod->name)

    ly_mod = ly_ctx_get_module_implemented(ly_ctx, SR_YANG_MOD);
    SR_CHECK_INT_RET(!ly_mod, err_info);

    /* create empty container */
    SR_CHECK_INT_RET(lyd_new_inner(NULL, ly_mod, "sysrepo-modules", 0, &sr_mods), err_info);

    /* for internal libyang modules create files and store in the persistent module data tree */
    i = 0;
    while ((i < ly_ctx_internal_modules_count(ly_ctx)) && (ly_mod = ly_ctx_get_module_iter(ly_ctx, &i))) {
        /* module must be implemented */
        if (ly_mod->implemented) {
            if ((err_info = sr_lydmods_add_module_with_imps_r(sr_mods, ly_mod, 0))) {
                goto error;
            }
            SR_LOG_INF("Libyang internal module \"%s\" was installed.", ly_mod->name);
        }
    }

    /* install ietf-datastores and ietf-yang-library */
    SR_INSTALL_INT_MOD(ietf_datastores_yang, 1);
    SR_INSTALL_INT_MOD(ietf_yang_library_yang, 0);

    /* install sysrepo-monitoring */
    SR_INSTALL_INT_MOD(sysrepo_monitoring_yang, 0);

    /* install ietf-netconf (implemented dependency) and ietf-netconf-with-defaults */
    SR_INSTALL_INT_MOD(ietf_netconf_yang, 1);
    SR_INSTALL_INT_MOD(ietf_netconf_with_defaults_yang, 0);

    /* install ietf-netconf-notifications */
    SR_INSTALL_INT_MOD(ietf_netconf_notifications_yang, 0);

    /* install ietf-origin */
    SR_INSTALL_INT_MOD(ietf_origin_yang, 0);

    *sr_mods_p = sr_mods;
    return NULL;

error:
    lyd_free_all(sr_mods);
    return err_info;

#undef SR_INSTALL_INT_MOD
}

/**
 * @brief Update feature set based on scheduled feature changes.
 *
 * @param[in] sr_mod Module from sysrepo module data to use.
 * @param[in,out] feat_set Current features to be enabled, is updated.
 * @param[out] change Whether any features were changed.
 * @return err_info, NULL on success.
 */
static sr_error_info_t *
sr_lydmods_sched_change_features(const struct lyd_node *sr_mod, struct ly_set **feat_set, int *change)
{
    sr_error_info_t *err_info = NULL;
    struct lyd_node_inner *inner;
    struct ly_set *set = NULL;
    const char *feat_name;
    uint32_t i, j;
    int enable;

    assert(sr_mod);

    /* find all changed features of the particular module */
    if (lyd_find_xpath(sr_mod, "changed-feature", &set)) {
        SR_ERRINFO_INT(&err_info);
        return err_info;
    } else if (!set->count) {
        /* no changed features */
        goto cleanup;
    }

    /* update the feature set */
    for (i = 0; i < set->count; ++i) {
        inner = set->objs[i];
        assert(!strcmp(inner->child->schema->name, "name"));
        feat_name = LYD_CANON_VALUE(inner->child);
        assert(!strcmp(inner->child->next->schema->name, "change"));
        enable = !strcmp(LYD_CANON_VALUE(inner->child->next), "enable") ? 1 : 0;

        if (enable) {
            if (!*feat_set && ly_set_new(feat_set)) {
                SR_ERRINFO_MEM(&err_info);
                goto cleanup;
            }

            /* add the feature into the set */
            if (ly_set_add(*feat_set, inner->child, 1, NULL)) {
                SR_ERRINFO_MEM(&err_info);
                goto cleanup;
            }
        } else {
            /* remove the disabled feature */
            for (j = 0; *feat_set && (j < (*feat_set)->count); ++j) {
                if (LYD_CANON_VALUE((*feat_set)->dnodes[j]) == feat_name) {
                    break;
                }
            }
            if (!*feat_set || (j == (*feat_set)->count)) {
                SR_ERRINFO_INT(&err_info);
                goto cleanup;
            }
            ly_set_rm_index(*feat_set, j, NULL);
        }
    }

    /* success */
    if (change) {
        *change = 1;
    }

cleanup:
    ly_set_free(set, NULL);
    return err_info;
}

/**
 * @brief Generate an array of features terminated with NULL from set with data nodes with feature names as values.
 *
 * @param[in] feat_set Set with the data nodes.
 * @param[out] features Array of features.
 * @return err_info, NULL on success.
 */
static sr_error_info_t *
sr_lydmods_features_array(const struct ly_set *feat_set, const char ***features)
{
    sr_error_info_t *err_info = NULL;
    uint32_t i;

    if (!feat_set->count) {
        *features = NULL;
        return NULL;
    }

    *features = malloc((feat_set->count + 1) * sizeof **features);
    if (!*features) {
        SR_ERRINFO_MEM(&err_info);
        return err_info;
    }

    for (i = 0; i < feat_set->count; ++i) {
        (*features)[i] = LYD_CANON_VALUE(feat_set->dnodes[i]);
    }
    (*features)[i] = NULL;

    return NULL;
}

/**
 * @brief Load a module into context (if not already there) based on its information from sysrepo module data.
 *
 * @param[in] sr_mod Module from sysrepo module data to load.
 * @param[in] ly_ctx Context to load the module into.
 * @param[in] sched_features Whether to load the module with schedule feature changes applied.
 * @param[out] ly_mod_p Optionally return the loaded module.
 * @param[out] change Whether there were any changed features.
 * @return err_info, NULL on success.
 */
static sr_error_info_t *
sr_lydmods_ctx_load_module(const struct lyd_node *sr_mod, struct ly_ctx *ly_ctx, int sched_features,
        const struct lys_module **ly_mod_p, int *change)
{
    sr_error_info_t *err_info = NULL;
    struct lyd_node *node;
    const struct lys_module *ly_mod;
    struct ly_set *feat_set = NULL;
    const char *mod_name, *revision, **features = NULL;

    /* learn about the module */
    mod_name = NULL;
    revision = NULL;
    LY_LIST_FOR(lyd_child(sr_mod), node) {
        if (!strcmp(node->schema->name, "name")) {
            mod_name = LYD_CANON_VALUE(node);
        } else if (!strcmp(node->schema->name, "revision")) {
            revision = LYD_CANON_VALUE(node);
            break;
        }
    }
    assert(mod_name);

    /* collect all currently enabled features */
    if (lyd_find_xpath(sr_mod, "enabled-feature", &feat_set)) {
        sr_errinfo_new_ly(&err_info, LYD_CTX(sr_mod));
        goto cleanup;
    }

    if (sched_features) {
        /* change features according to the changes in lydmods data */
        if ((err_info = sr_lydmods_sched_change_features(sr_mod, &feat_set, change))) {
            goto cleanup;
        }
    }

    /* get feature array */
    if ((err_info = sr_lydmods_features_array(feat_set, &features))) {
        goto cleanup;
    }

    /* get/load the module (the module is not supposed to be loaded yet, but is in case of LY internal modules
     * and dependency modules) */
    ly_mod = ly_ctx_load_module(ly_ctx, mod_name, revision, features);
    if (!ly_mod) {
        sr_errinfo_new_ly(&err_info, ly_ctx);
        goto cleanup;
    }

    /* success */

cleanup:
    free(features);
    ly_set_free(feat_set, NULL);
    if (!err_info && ly_mod_p) {
        *ly_mod_p = ly_mod;
    }
    return err_info;
}

sr_error_info_t *
sr_lydmods_ctx_load_modules(const struct lyd_node *sr_mods, struct ly_ctx *ly_ctx, int removed, int updated,
        int sched_features, int *change)
{
    sr_error_info_t *err_info = NULL;
    struct lyd_node *sr_mod, *node;

    LY_LIST_FOR(lyd_child(sr_mods), sr_mod) {
        if (!strcmp(sr_mod->schema->name, "installed-module")) {
            continue;
        }
        if (!removed || !updated) {
            LY_LIST_FOR(lyd_child(sr_mod), node) {
                /* check that the module was not removed or updated */
                if (!removed && !strcmp(node->schema->name, "removed")) {
                    break;
                } else if (!updated && !strcmp(node->schema->name, "updated-yang")) {
                    break;
                }
            }
            if (node) {
                if (change) {
                    *change = 1;
                }
                continue;
            }
        }

        /* load the module */
        if ((err_info = sr_lydmods_ctx_load_module(sr_mod, ly_ctx, sched_features, NULL, change))) {
            return err_info;
        }
    }

    return NULL;
}

/**
 * @brief Compare two unlinked Data tree.
 * @param[in] new unlinked Data tree.
 * @param[in] old unlinked Data tree.
 * @param[out] data_changed is the result of a comparison. Value 1 if they are different, 0 if they are the same.
 * @return err_info, NULL on success.
 */
static sr_error_info_t *
sr_compare_data(struct lyd_node *new, struct lyd_node *old, int *data_changed)
{
    sr_error_info_t *err_info = NULL;
    struct lyd_difflist *difflist;

    if (!new && !old) {
        *data_changed = 0;
    } else if (!new && old) {
        *data_changed = 1;
    } else if (new && !old) {
        *data_changed = 1;
    } else if ((difflist = lyd_diff(new, old, LYD_DIFFOPT_WITHDEFAULTS))) {
        *data_changed = difflist->type == LYD_DIFF_END ? 0 : 1;
        lyd_free_diff(difflist);
    } else {
        SR_ERRINFO_INT(&err_info);
    }

    return err_info;
}

/**
 * @brief Check that persistent (startup) module data can be loaded into updated context.
 * On success print the new updated LYB data.
 *
 * @param[in] sr_mods Sysrepo module data.
 * @param[in] new_ctx Context with all scheduled module changes.
 * @param[out] fail Whether any data failed to be parsed.
 * @return err_info, NULL on success.
 */
static sr_error_info_t *
sr_lydmods_sched_update_data(const struct lyd_node *sr_mods, const struct ly_ctx *new_ctx, int *fail)
{
    sr_error_info_t *err_info = NULL;
    struct lyd_node *old_start_data = NULL, *new_start_data = NULL, *old_run_data = NULL, *new_run_data = NULL;
    struct lyd_node *mod_data, *new_mod_data = NULL, *old_mod_data = NULL;
    struct ly_ctx *old_ctx = NULL;
    struct ly_set *set = NULL, *startup_set = NULL;
    const struct lys_module *ly_mod;
    char *start_data_json = NULL, *run_data_json = NULL, *path;
    uint32_t idx;
    int exists;
    LY_ERR lyrc;

    lyrc = ly_set_new(&set);
    SR_CHECK_MEM_GOTO(lyrc, err_info, cleanup);

    /* first build context without any scheduled changes */
    if ((err_info = sr_ly_ctx_new(&old_ctx))) {
        goto cleanup;
    }
    if ((err_info = sr_lydmods_ctx_load_modules(sr_mods, old_ctx, 1, 1, 0, NULL))) {
        goto cleanup;
    }

    /* parse all the startup/running data using the old context (that must succeed) */
    idx = 0;
    while ((ly_mod = ly_ctx_get_module_iter(old_ctx, &idx))) {
        if (!ly_mod->implemented) {
            /* we need data of only implemented modules */
            continue;
        }

        /* append startup data */
        if ((err_info = sr_module_file_data_append(ly_mod, SR_DS_STARTUP, &old_start_data))) {
            goto cleanup;
        }

        /* check that running data file exists */
        if ((err_info = sr_path_ds_shm(ly_mod->name, SR_DS_RUNNING, &path))) {
            goto cleanup;
        }
        exists = sr_file_exists(path);
        free(path);

        if (exists) {
            /* append running data */
            if ((err_info = sr_module_file_data_append(ly_mod, SR_DS_RUNNING, &old_run_data))) {
                goto cleanup;
            }
        }

        /* remember this module from the new context */
        ly_mod = ly_ctx_get_module_implemented(new_ctx, ly_mod->name);
        if (ly_mod) {
            ly_set_add(set, (void *)ly_mod, 1, NULL);
        } /* else the module was removed */
    }

    /* print the data of all the modules into JSON */
    if (lyd_print_mem(&start_data_json, old_start_data, LYD_JSON, LYD_PRINT_SHRINK | LYD_PRINT_WITHSIBLINGS)) {
        sr_errinfo_new_ly(&err_info, old_ctx);
        goto cleanup;
    }
    if (lyd_print_mem(&run_data_json, old_run_data, LYD_JSON, LYD_PRINT_SHRINK | LYD_PRINT_WITHSIBLINGS)) {
        sr_errinfo_new_ly(&err_info, old_ctx);
        goto cleanup;
    }

    /* try to load it into the new updated context skipping any unknown nodes */
    if (lyd_parse_data_mem(new_ctx, start_data_json, LYD_JSON, LYD_PARSE_NO_STATE | LYD_PARSE_ONLY, 0, &new_start_data)) {
        /* it failed, some of the scheduled changes are not compatible with the stored data, abort them all */
        sr_log_wrn_ly(new_ctx);
        *fail = 1;
        goto cleanup;
    }
    if (lyd_parse_data_mem(new_ctx, run_data_json, LYD_JSON, LYD_PARSE_NO_STATE | LYD_PARSE_ONLY, 0, &new_run_data)) {
        sr_log_wrn_ly(new_ctx);
        *fail = 1;
        goto cleanup;
    }

    /* check that any startup data can be loaded and are valid */
    if (lyd_find_xpath(sr_mods, "installed-module/data", &startup_set)) {
        sr_errinfo_new_ly(&err_info, LYD_CTX(sr_mods));
        goto cleanup;
    }
    for (idx = 0; idx < startup_set->count; ++idx) {
        /* this was parsed before */
        lyd_parse_data_mem(new_ctx, LYD_CANON_VALUE(startup_set->dnodes[idx]), LYD_JSON,
                LYD_PARSE_NO_STATE | LYD_PARSE_STRICT | LYD_PARSE_ONLY, 0, &mod_data);
        if (!mod_data) {
            continue;
        }

        /* remember this module */
        ly_set_add(set, (void *)lyd_owner_module(mod_data), 1, NULL);

        /* link to the new startup/running data */
        if (!new_start_data) {
            lyrc = lyd_dup_siblings(mod_data, NULL, LYD_DUP_RECURSIVE | LYD_DUP_WITH_FLAGS, &new_start_data);
            SR_CHECK_MEM_GOTO(lyrc, err_info, cleanup);
        } else if (lyd_merge_siblings(&new_start_data, mod_data, 0)) {
            sr_errinfo_new_ly(&err_info, new_ctx);
            goto cleanup;
        }
        if (!new_run_data) {
            new_run_data = mod_data;
        } else if (lyd_merge_siblings(&new_run_data, mod_data, LYD_MERGE_DESTRUCT)) {
            sr_errinfo_new_ly(&err_info, new_ctx);
            goto cleanup;
        }
    }

    /* fully validate complete startup and running datastore */
    if (lyd_validate_all(&new_start_data, new_ctx, LYD_VALIDATE_NO_STATE, NULL) ||
            lyd_validate_all(&new_run_data, new_ctx, LYD_VALIDATE_NO_STATE, NULL)) {
        sr_log_wrn_ly(new_ctx);
        *fail = 1;
        goto cleanup;
    }

<<<<<<< HEAD
    /* print all modules data with the updated module context and free them, no longer needed */
    for (idx = 0; idx < set->count; ++idx) {
        ly_mod = set->objs[idx];

        /* startup data */
        mod_data = sr_module_data_unlink(&new_start_data, ly_mod);
        if ((err_info = sr_module_file_data_set(ly_mod->name, SR_DS_STARTUP, mod_data, O_CREAT, SR_FILE_PERM))) {
            lyd_free_siblings(mod_data);
            goto cleanup;
        }
        lyd_free_siblings(mod_data);

        /* running data */
        mod_data = sr_module_data_unlink(&new_run_data, ly_mod);
        if ((err_info = sr_module_file_data_set(ly_mod->name, SR_DS_RUNNING, mod_data, O_CREAT, SR_FILE_PERM))) {
            lyd_free_siblings(mod_data);
            goto cleanup;
        }
        lyd_free_siblings(mod_data);
=======
    /* Print all modules data with the updated module context if the new data is different from the old ones.
     * Then free them, no longer needed.
     */
    for (idx = 0; idx < set->number; ++idx) {
        int data_changed;
        ly_mod = (struct lys_module *)set->set.g[idx];

        /* startup data */
        lyd_free_withsiblings(new_mod_data);
        lyd_free_withsiblings(old_mod_data);
        new_mod_data = sr_module_data_unlink(&new_start_data, ly_mod);
        old_mod_data = sr_module_data_unlink(&old_start_data, ly_mod);

        if ((err_info = sr_compare_data(new_mod_data, old_mod_data, &data_changed))) {
            goto cleanup;
        }

        if (data_changed && (err_info = sr_module_file_data_set(ly_mod->name, SR_DS_STARTUP, new_mod_data, O_CREAT, SR_FILE_PERM))) {
            goto cleanup;
        }

        /* running data */
        lyd_free_withsiblings(new_mod_data);
        lyd_free_withsiblings(old_mod_data);
        new_mod_data = sr_module_data_unlink(&new_start_data, ly_mod);
        old_mod_data = sr_module_data_unlink(&old_start_data, ly_mod);

        if ((err_info = sr_compare_data(new_mod_data, old_mod_data, &data_changed))) {
            goto cleanup;
        }

        if (data_changed && (err_info = sr_module_file_data_set(ly_mod->name, SR_DS_RUNNING, new_mod_data, O_CREAT, SR_FILE_PERM))) {
            goto cleanup;
        }
>>>>>>> c16e2b23
    }

    /* success */

cleanup:
<<<<<<< HEAD
    ly_set_free(set, NULL);
    ly_set_free(startup_set, NULL);
    lyd_free_siblings(old_start_data);
    lyd_free_siblings(new_start_data);
    lyd_free_siblings(old_run_data);
    lyd_free_siblings(new_run_data);
=======
    ly_set_free(set);
    ly_set_free(startup_set);
    lyd_free_withsiblings(old_start_data);
    lyd_free_withsiblings(new_start_data);
    lyd_free_withsiblings(old_run_data);
    lyd_free_withsiblings(new_run_data);
    lyd_free_withsiblings(new_mod_data);
    lyd_free_withsiblings(old_mod_data);
>>>>>>> c16e2b23
    free(start_data_json);
    free(run_data_json);
    ly_ctx_destroy(old_ctx, NULL);
    if (err_info) {
        sr_errinfo_new(&err_info, SR_ERR_OPERATION_FAILED, NULL, "Failed to update data for the new context.");
    }
    return err_info;
}

/**
 * @brief Finalize applying scheduled module removal. Meaning remove its data files
 * and module file in case it is not imported by other modules.
 *
 * @param[in] sr_mod Sysrepo module to remove. Will be freed.
 * @param[in] new_ctx Context with the new modules.
 * @param[in] update Whether this function is called from module update or module removal.
 * @return err_info, NULL on success.
 */
static sr_error_info_t *
sr_lydmods_sched_finalize_module_remove(struct lyd_node *sr_mod, const struct ly_ctx *new_ctx, int update)
{
    sr_error_info_t *err_info = NULL;
    const struct lys_module *ly_mod;
    const char *mod_name, *mod_rev;
    struct lyd_node *child;
    uint32_t idx;
    LY_ARRAY_COUNT_TYPE u;

    child = lyd_child(sr_mod);
    assert(!strcmp(child->schema->name, "name"));
    mod_name = LYD_CANON_VALUE(child);
    if (child->next && !strcmp(child->next->schema->name, "revision")) {
        mod_rev = LYD_CANON_VALUE(child->next);
    } else {
        mod_rev = NULL;
    }

    /* remove data files */
    if (!update && (err_info = sr_remove_data_files(mod_name))) {
        return err_info;
    }

    /* check whether it is imported by other modules */
    idx = ly_ctx_internal_modules_count(new_ctx);
    while ((ly_mod = ly_ctx_get_module_iter(new_ctx, &idx))) {
        LY_ARRAY_FOR(ly_mod->parsed->imports, u) {
            if (!strcmp(ly_mod->parsed->imports[u].module->name, mod_name)) {
                break;
            }
        }
        if (ly_mod->parsed->imports && (u < LY_ARRAY_COUNT(ly_mod->parsed->imports))) {
            break;
        }
    }
    if (!ly_mod) {
        /* no module imports the removed one, remove the YANG as well */
        if ((err_info = sr_remove_module_file(mod_name, mod_rev))) {
            return err_info;
        }
    }

    if (!update) {
        SR_LOG_INF("Module \"%s\" was removed.", mod_name);
    }

    /* remove module list instance */
    lyd_free_tree(sr_mod);
    return NULL;
}


/**
 * @brief Finalize applying scheduled module update.
 *
 * @param[in] sr_mod Sysrepo module to update. Will be freed.
 * @param[in] new_ctx Context with the updated module loaded.
 * @return err_info, NULL on success.
 */
static sr_error_info_t *
sr_lydmods_sched_finalize_module_update(struct lyd_node *sr_mod, const struct ly_ctx *new_ctx)
{
    sr_error_info_t *err_info = NULL;
    const struct lys_module *ly_mod;
    struct lyd_node *sr_mods;

    sr_mods = lyd_parent(sr_mod);

    /* find the updated module in the new context */
    assert(!strcmp(lyd_child(sr_mod)->schema->name, "name"));
    ly_mod = ly_ctx_get_module_implemented(new_ctx, SR_LY_CHILD_VALUE(sr_mod));
    assert(ly_mod);

    /* remove module */
    if ((err_info = sr_lydmods_sched_finalize_module_remove(sr_mod, new_ctx, 1))) {
        return err_info;
    }

    /* re-add it (only the data files are kept) */
    if ((err_info = sr_lydmods_add_module_with_imps_r(sr_mods, ly_mod, 0))) {
        return err_info;
    }

    SR_LOG_INF("Module \"%s\" was updated to revision %s.", ly_mod->name, ly_mod->revision);
    return NULL;
}


/**
 * @brief Finalize applying scheduled module feature changes.
 *
 * @param[in] sr_mod Sysrepo module with feature changes.
 * @param[in] new_ctx Context with new modules used for printing them.
 * @return err_info, NULL on success.
 */
static sr_error_info_t *
sr_lydmods_sched_finalize_module_change_features(struct lyd_node *sr_mod, const struct ly_ctx *new_ctx)
{
    sr_error_info_t *err_info = NULL;
    const struct lys_module *ly_mod;
    const char *feat_name;
    struct lyd_node *next, *node;
    struct lyd_node_inner *inner;
    struct ly_set *set;
    int enable;
    char *xpath;
    LY_ERR lyrc;

    assert(!strcmp(lyd_child(sr_mod)->schema->name, "name"));
    ly_mod = ly_ctx_get_module_implemented(new_ctx, SR_LY_CHILD_VALUE(sr_mod));
    assert(ly_mod);

    LY_LIST_FOR_SAFE(lyd_child(sr_mod)->next, next, node) {
        if (!strcmp(node->schema->name, "changed-feature")) {
            /*
             * changed feature
             */
            inner = (struct lyd_node_inner *)node;
            assert(!strcmp(inner->child->schema->name, "name"));
            assert(!strcmp(inner->child->next->schema->name, "change"));

            feat_name = LYD_CANON_VALUE(inner->child);
            enable = !strcmp(LYD_CANON_VALUE(inner->child->next), "enable") ? 1 : 0;

            /* update internal sysrepo data tree */
            if (enable) {
                if (lyd_new_path(sr_mod, NULL, "enabled-feature", (void *)feat_name, 0, NULL)) {
                    sr_errinfo_new_ly(&err_info, LYD_CTX(sr_mod));
                    return err_info;
                }
            } else {
                if (asprintf(&xpath, "enabled-feature[.='%s']", feat_name) == -1) {
                    SR_ERRINFO_MEM(&err_info);
                    return err_info;
                }
                lyrc = lyd_find_xpath(sr_mod, xpath, &set);
                free(xpath);
                if (lyrc) {
                    sr_errinfo_new_ly(&err_info, LYD_CTX(sr_mod));
                    return err_info;
                }
                assert(set->count == 1);
                lyd_free_tree(set->dnodes[0]);
                ly_set_free(set, NULL);
            }

            SR_LOG_INF("Module \"%s\" feature \"%s\" was %s.", ly_mod->name, feat_name, enable ? "enabled" : "disabled");
            lyd_free_tree(node);
        }
    }

    return NULL;
}

/**
 * @brief Finalize applying scheduled module installation. That consists of updating
 * sysrepo module data tree and storing updated YANG module files.
 *
 * @param[in] sr_mod Sysrepo module to install. Will be freed.
 * @param[in] new_ctx Context with new modules used for printing them.
 * @return err_info, NULL on success.
 */
static sr_error_info_t *
sr_lydmods_sched_finalize_module_install(struct lyd_node *sr_mod, const struct ly_ctx *new_ctx)
{
    sr_error_info_t *err_info = NULL;
    const struct lys_module *ly_mod;
    struct lyd_node *sr_mods, *node;
    LY_ARRAY_COUNT_TYPE u;

    LY_LIST_FOR(sr_mod->next, node) {
        if (strcmp(node->schema->name, "installed-module")) {
            continue;
        }

        assert(!strcmp(lyd_child(node)->schema->name, "name"));
        ly_mod = ly_ctx_get_module_implemented(new_ctx, SR_LY_CHILD_VALUE(node));
        assert(ly_mod);

        LY_ARRAY_FOR(ly_mod->parsed->imports, u) {
            if (ly_mod->parsed->imports[u].module->implemented
                    && !strcmp(ly_mod->parsed->imports[u].module->name, SR_LY_CHILD_VALUE(sr_mod))) {
                /* we will install this module as a dependency of a module installed later */
                SR_LOG_INF("Module \"%s\" will be installed as \"%s\" module dependency.",
                        SR_LY_CHILD_VALUE(sr_mod), ly_mod->name);
                lyd_free_tree(sr_mod);
                return NULL;
            }
        }
    }

    sr_mods = lyd_parent(sr_mod);

    /*
     * installed module, store new YANG, install all of its implemented dependencies
     */
    assert(!strcmp(lyd_child(sr_mod)->schema->name, "name"));
    ly_mod = ly_ctx_get_module_implemented(new_ctx, SR_LY_CHILD_VALUE(sr_mod));
    assert(ly_mod);
    lyd_free_tree(sr_mod);

    if ((err_info = sr_lydmods_add_module_with_imps_r(sr_mods, ly_mod, 2))) {
        return err_info;
    }

    return NULL;
}

/**
 * @brief Add inverse dependency node but only if there is not already similar one.
 *
 * @param[in] sr_mod Module with the inverse dependency.
 * @param[in] inv_dep_mod Name of the module that depends on @p sr_mod.
 * @return err_info, NULL on success.
 */
static sr_error_info_t *
sr_lydmods_add_inv_data_dep(struct lyd_node *sr_mod, const char *inv_dep_mod)
{
    sr_error_info_t *err_info = NULL;
    struct lyd_node *node;

    /* does it exist already? */
    LY_LIST_FOR(lyd_child(sr_mod), node) {
        if (strcmp(node->schema->name, "inverse-deps")) {
            continue;
        }

        if (!strcmp(LYD_CANON_VALUE(node), inv_dep_mod)) {
            /* exists already */
            return NULL;
        }
    }

    SR_CHECK_LY_RET(lyd_new_term(sr_mod, NULL, "inverse-deps", inv_dep_mod, 0, NULL), LYD_CTX(sr_mod), err_info)

    return NULL;
}

/**
 * @brief Add all dependencies (with inverse) and RPCs/notifications with dependencies into internal sysrepo data tree.
 *
 * @param[in] sr_mod Module data node from sysrepo data tree.
 * @param[in] ly_mod Parsed libyang module.
 * @return err_info, NULL on success.
 */
static sr_error_info_t *
sr_lydmods_add_all(struct lyd_node *sr_mod, const struct lys_module *ly_mod)
{
    sr_error_info_t *err_info = NULL;
    struct ly_set *set = NULL, *set2;
    struct lyd_node *ly_deps;
    uint32_t i;
    char *xpath;
    LY_ERR lyrc;
    struct sr_lydmods_deps_dfs_arg dfs_arg;

    /* there can be no dependencies yet (but inverse ones yes) */
    assert(!lyd_find_xpath(sr_mod, "deps | rpcs | notifications", &set));
    assert(!set->count || ((set->count == 1) && (set->dnodes[0]->flags & LYD_DEFAULT)));
    ly_set_free(set, NULL);
    set = NULL;

    /* create new deps */
    SR_CHECK_LY_GOTO(lyd_new_inner(sr_mod, NULL, "deps", 0, &ly_deps), ly_mod->ctx, err_info, cleanup);

    /* add all module deps (data, RPC, notif) */
    dfs_arg.sr_mod = sr_mod;
    dfs_arg.sr_deps = ly_deps;
    dfs_arg.root_notif = NULL;
    dfs_arg.err_info = NULL;
    if (lysc_module_dfs_full(ly_mod, sr_lydmods_add_all_deps_dfs_cb, &dfs_arg)) {
        err_info = dfs_arg.err_info;
        goto cleanup;
    }

    /* add inverse data deps */
    SR_CHECK_LY_GOTO(lyd_find_xpath(sr_mod, "deps/module", &set), ly_mod->ctx, err_info, cleanup);

    for (i = 0; i < set->count; ++i) {
        if (asprintf(&xpath, "module[name='%s']", LYD_CANON_VALUE(set->dnodes[i])) == -1) {
            SR_ERRINFO_MEM(&err_info);
            goto cleanup;
        }

        /* find the dependent module */
        lyrc = lyd_find_xpath(lyd_parent(sr_mod), xpath, &set2);
        free(xpath);
        SR_CHECK_LY_GOTO(lyrc, ly_mod->ctx, err_info, cleanup);
        assert(set2->count == 1);

        /* add inverse dependency */
        err_info = sr_lydmods_add_inv_data_dep(set2->dnodes[0], LYD_CANON_VALUE(lyd_child(sr_mod)));
        ly_set_free(set2, NULL);
        if (err_info) {
            goto cleanup;
        }
    }

    /* success */

cleanup:
    ly_set_free(set, NULL);
    return err_info;
}

static sr_error_info_t *
sr_lys_parse_mem(struct ly_ctx *ly_ctx, const char *path, const struct ly_set *feat_set,
        const struct lys_module **ly_mod, int *fail)
{
    sr_error_info_t *err_info = NULL;
    const char **features;
    struct ly_in *in;

    /* create the features array */
    if ((err_info = sr_lydmods_features_array(feat_set, &features))) {
        return err_info;
    }

    /* load the new module */
    ly_in_new_memory(path, &in);
    if (lys_parse(ly_ctx, in, LYS_IN_YANG, features, ly_mod)) {
        if (fail) {
            *fail = 1;
        } else {
            sr_errinfo_new_ly(&err_info, ly_ctx);
        }
    }

    /* cleanup */
    free(features);
    ly_in_free(in, 0);
    return err_info;
}

/**
 * @brief Check whether some removed module is not a dependency of a non-removed module.
 *
 * @param[in] sr_mods Sysrepo module data.
 * @param[in] new_ctx Context with all scheduled module changes applied.
 * @param[out] fail Whether any scheduled module removal failed.
 * @return err_info, NULL on error.
 */
static sr_error_info_t *
sr_lydmods_sched_check_removed_modules(const struct lyd_node *sr_mods, const struct ly_ctx *new_ctx, int *fail)
{
    sr_error_info_t *err_info = NULL;
    struct lyd_node *node;
    struct ly_set *set = NULL;
    const char *mod_name, *revision;
    const struct lys_module *ly_mod;
    uint32_t i;

    assert(sr_mods);

    /* find all removed modules */
    if (lyd_find_xpath(sr_mods, "/" SR_YANG_MOD ":sysrepo-modules/module[removed]", &set)) {
        sr_errinfo_new_ly(&err_info, LYD_CTX(sr_mods));
        goto cleanup;
    } else if (!set->count) {
        /* nothing to do */
        goto cleanup;
    }

    /* check that the removed modules are not implemented in the new context */
    for (i = 0; i < set->count; ++i) {
        /* learn about the module */
        mod_name = NULL;
        revision = NULL;
        LY_LIST_FOR(lyd_child(set->dnodes[i]), node) {
            if (!strcmp(node->schema->name, "name")) {
                mod_name = LYD_CANON_VALUE(node);
            } else if (!strcmp(node->schema->name, "revision")) {
                revision = LYD_CANON_VALUE(node);
                break;
            }
        }
        assert(mod_name);

        ly_mod = ly_ctx_get_module(new_ctx, mod_name, revision);
        if (ly_mod && ly_mod->implemented) {
            /* this module cannot be removed */
            SR_LOG_WRN("Cannot remove module \"%s\" because some other installed module depends on it.", mod_name);

            /* we failed, do not apply any scheduled changes */
            *fail = 1;
            goto cleanup;
        }
    }

    /* success */

cleanup:
    ly_set_free(set, NULL);
    return err_info;
}

/**
 * @brief Load updated modules into context.
 *
 * @param[in] sr_mods Sysrepo module data.
 * @param[in] new_ctx Context to load updated modules into.
 * @param[out] change Whether there were any updated modules.
 * @return err_info, NULL on success.
 */
static sr_error_info_t *
sr_lydmods_sched_ctx_update_modules(const struct lyd_node *sr_mods, struct ly_ctx *new_ctx, int *change)
{
    sr_error_info_t *err_info = NULL;
    const struct lys_module *ly_mod;
    struct ly_set *set = NULL, *feat_set = NULL;
    uint32_t i;

    assert(sr_mods);

    /* find updated modules and change internal module data tree */
    if (lyd_find_xpath(sr_mods, "/" SR_YANG_MOD ":sysrepo-modules/module/updated-yang", &set)) {
        sr_errinfo_new_ly(&err_info, LYD_CTX(sr_mods));
        goto cleanup;
    }
    for (i = 0; i < set->count; ++i) {
        /* collect all enabled features */
        if (lyd_find_xpath(lyd_parent(set->dnodes[i]), "enabled-feature", &feat_set)) {
            sr_errinfo_new_ly(&err_info, LYD_CTX(sr_mods));
            goto cleanup;
        }

        /* change features according to the changes in lydmods data */
        if ((err_info = sr_lydmods_sched_change_features(lyd_parent(set->dnodes[i]), &feat_set, change))) {
            goto cleanup;
        }

        /* load the updated module */
        if ((err_info = sr_lys_parse_mem(new_ctx, LYD_CANON_VALUE(set->dnodes[i]), feat_set, &ly_mod, NULL))) {
            goto cleanup;
        }

        ly_set_free(feat_set, NULL);
        feat_set = NULL;
        *change = 1;
    }

    /* success */

cleanup:
    ly_set_free(set, NULL);
    ly_set_free(feat_set, NULL);
    return err_info;
}

/**
 * @brief Load new installed modules into context from sysrepo module data.
 *
 * @param[in] sr_mods Sysrepo module data.
 * @param[in] new_ctx Context to load the new modules into.
 * @param[out] change Whether any new modules were loaded.
 * @param[out] fail Whether any new dependant modules were not implemented.
 * @return err_info, NULL on success.
 */
static sr_error_info_t *
sr_lydmods_sched_ctx_install_modules(const struct lyd_node *sr_mods, struct ly_ctx *new_ctx, int *change, int *fail)
{
    sr_error_info_t *err_info = NULL;
    const struct lys_module *ly_mod;
    struct ly_set *set = NULL, *feat_set = NULL;
    uint32_t i;

    assert(sr_mods);

    if (lyd_find_xpath(sr_mods, "/" SR_YANG_MOD ":sysrepo-modules/installed-module/module-yang", &set)) {
        sr_errinfo_new_ly(&err_info, LYD_CTX(sr_mods));
        goto cleanup;
    }
    for (i = 0; i < set->count; ++i) {
        /* collect all enabled features */
        if (lyd_find_xpath(lyd_parent(set->dnodes[i]), "enabled-feature", &feat_set)) {
            sr_errinfo_new_ly(&err_info, LYD_CTX(sr_mods));
            goto cleanup;
        }

        /* change features according to the changes in lydmods data */
        if ((err_info = sr_lydmods_sched_change_features(lyd_parent(set->dnodes[i]), &feat_set, change))) {
            goto cleanup;
        }

        /* parse the module */
        if ((err_info = sr_lys_parse_mem(new_ctx, LYD_CANON_VALUE(set->dnodes[i]), feat_set, &ly_mod, fail))) {
            goto cleanup;
        }
        if (*fail) {
            sr_log_wrn_ly(new_ctx);
            SR_LOG_WRN("Installing module \"%s\" failed.", SR_LY_CHILD_VALUE(lyd_parent(set->dnodes[i])));
            goto cleanup;
        }

        ly_set_free(feat_set, NULL);
        feat_set = NULL;
        *change = 1;
    }

    /* success */

cleanup:
    ly_set_free(set, NULL);
    ly_set_free(feat_set, NULL);
    return err_info;
}

/**
 * @brief Apply all scheduled changes in sysrepo module data.
 * Note that @p sr_mods cannot be parsed with @p new_ctx because the context may be recompiled
 * and the links to schema broken.
 *
 * @param[in,out] sr_mods Sysrepo modules data tree.
 * @param[in,out] new_ctx Initalized context with no SR modules loaded. On return all SR modules are loaded
 * with all the changes (if any) applied.
 * @param[out] change Whether sysrepo module data were changed.
 * @param[out] fail Whether some changes in @p new_ctx are not valid. In that case this context
 * is not usable and needs to be created anew.
 * @return err_info, NULL on success.
 */
static sr_error_info_t *
sr_lydmods_sched_apply(struct lyd_node *sr_mods, struct ly_ctx *new_ctx, int *change, int *fail)
{
    sr_error_info_t *err_info = NULL;
    struct lyd_node *next, *next2, *sr_mod, *node;
    const struct lys_module *ly_mod;

    assert(sr_mods && new_ctx && change);
    assert(LYD_CTX(sr_mods) != new_ctx);

    SR_LOG_INF("Applying scheduled changes.");
    *change = 0;
    *fail = 0;

    /*
     * 1) create the new context, LY sysrepo data are not modified
     */

    /* load updated modules into new context */
    if ((err_info = sr_lydmods_sched_ctx_update_modules(sr_mods, new_ctx, change))) {
        goto cleanup;
    }

    /* load all remaining non-updated non-removed modules into new context */
    if ((err_info = sr_lydmods_ctx_load_modules(sr_mods, new_ctx, 0, 0, 1, change))) {
        goto cleanup;
    }

    /* install modules */
    if ((err_info = sr_lydmods_sched_ctx_install_modules(sr_mods, new_ctx, change, fail)) || *fail) {
        goto cleanup;
    }

    if (*change) {
        /* check that removed modules can really be removed */
        if ((err_info = sr_lydmods_sched_check_removed_modules(sr_mods, new_ctx, fail)) || *fail) {
            goto cleanup;
        }

        /* check that persistent module data can be loaded with updated modules */
        if ((err_info = sr_lydmods_sched_update_data(sr_mods, new_ctx, fail)) || *fail) {
            goto cleanup;
        }

        /*
         * 2) update LY sysrepo data, dependencies are created from scratch
         */
        LY_LIST_FOR_SAFE(lyd_child(sr_mods), next, sr_mod) {
            if (!strcmp(sr_mod->schema->name, "module")) {
                assert(!strcmp(lyd_child(sr_mod)->schema->name, "name"));
                LY_LIST_FOR_SAFE(lyd_child(sr_mod)->next, next2, node) {
                    if (!strcmp(node->schema->name, "removed")) {
                        if ((err_info = sr_lydmods_sched_finalize_module_remove(sr_mod, new_ctx, 0))) {
                            goto cleanup;
                        }
                        /* sr_mod was freed */
                        break;
                    } else if (!strcmp(node->schema->name, "updated-yang")) {
                        if ((err_info = sr_lydmods_sched_finalize_module_update(sr_mod, new_ctx))) {
                            goto cleanup;
                        }
                        /* sr_mod was freed */
                        break;
                    } else if (!strcmp(node->schema->name, "changed-feature")) {
                        if ((err_info = sr_lydmods_sched_finalize_module_change_features(sr_mod, new_ctx))) {
                            goto cleanup;
                        }
                        /* sr_mod children were freed, restart the iteration */
                        next2 = lyd_child(sr_mod)->next;
                    } else if (!strcmp(node->schema->name, "deps")
                            || !strcmp(node->schema->name, "inverse-deps")
                            || !strcmp(node->schema->name, "rpc")
                            || !strcmp(node->schema->name, "notification")) {
                        /* remove all stored dependencies, RPCs, and notifications of all the modules */
                        lyd_free_tree(node);
                    }
                }
            } else {
                assert(!strcmp(sr_mod->schema->name, "installed-module"));
                if ((err_info = sr_lydmods_sched_finalize_module_install(sr_mod, new_ctx))) {
                    goto cleanup;
                }
            }
        }

        /* now add (rebuild) dependencies and RPCs, notifications of all the modules */
        LY_LIST_FOR(lyd_child(sr_mods), sr_mod) {
            ly_mod = ly_ctx_get_module_implemented(new_ctx, LYD_CANON_VALUE(lyd_child(sr_mod)));
            assert(ly_mod);
            if ((err_info = sr_lydmods_add_all(sr_mod, ly_mod))) {
                goto cleanup;
            }
        }
    }

    /* success */

cleanup:
    if (!err_info) {
        if (*fail) {
            SR_LOG_WRN("Failed to apply some changes, leaving all changes scheduled.");
            *change = 0;
        } else if (*change) {
            SR_LOG_INF("Scheduled changes applied.");
        } else {
            SR_LOG_INF("No scheduled changes.");
        }
    }
    return err_info;
}

sr_error_info_t *
sr_lydmods_conn_ctx_update(sr_main_shm_t *main_shm, struct ly_ctx **ly_ctx, int apply_sched, int err_on_sched_fail,
        int *changed)
{
    sr_error_info_t *err_info = NULL;
    int chng, exists, fail, ctx_updated = 0;
    uint32_t conn_count;
    struct lyd_node *sr_mods = NULL;
    struct ly_ctx *sr_mods_ctx = NULL;

    chng = 0;

    /* LYDMODS LOCK */
    if ((err_info = sr_lydmods_lock(&main_shm->lydmods_lock, *ly_ctx, __func__))) {
        return err_info;
    }

    /* create temporary context for sr_mods */
    if ((err_info = sr_shmmain_ly_ctx_init(&sr_mods_ctx))) {
        goto cleanup;
    }

    /* check whether any internal module data exist */
    if ((err_info = sr_lydmods_exists(&exists))) {
        goto cleanup;
    }
    if (!exists) {
        /* create new persistent module data file */
        if ((err_info = sr_lydmods_create(sr_mods_ctx, &sr_mods))) {
            goto cleanup;
        }
        chng = 1;
    } else {
        /* parse sysrepo module data */
        if ((err_info = sr_lydmods_parse(sr_mods_ctx, &sr_mods))) {
            goto cleanup;
        }
        if (apply_sched) {
            /* apply scheduled changes if we can */
            if ((err_info = sr_conn_info(NULL, NULL, &conn_count, NULL, NULL))) {
                goto cleanup;
            }
            if (!conn_count) {
                if ((err_info = sr_lydmods_sched_apply(sr_mods, *ly_ctx, &chng, &fail))) {
                    goto cleanup;
                }
                if (fail) {
                    if (err_on_sched_fail) {
                        sr_errinfo_new(&err_info, SR_ERR_OPERATION_FAILED, NULL, "Applying scheduled changes failed.");
                        goto cleanup;
                    }

                    /* the context is not valid anymore, we have to create it from scratch in the connection */
                    ly_ctx_destroy(*ly_ctx, NULL);
                    if ((err_info = sr_shmmain_ly_ctx_init(ly_ctx))) {
                        goto cleanup;
                    }
                } else {
                    ctx_updated = 1;
                }
            } else {
                SR_LOG_INF("Scheduled changes not applied because of other existing connections.");
            }
        }
    }

    /* update the connection context modules */
    if (!ctx_updated) {
        if ((err_info = sr_lydmods_ctx_load_modules(sr_mods, *ly_ctx, 1, 1, 0, NULL))) {
            goto cleanup;
        }
    }

    if (chng) {
        /* store updated internal sysrepo data */
        if ((err_info = sr_lydmods_print(&sr_mods))) {
            goto cleanup;
        }
    }

    /* success */
    if (changed) {
        *changed = chng;
    }

cleanup:
    /* LYDMODS UNLOCK */
    sr_munlock(&main_shm->lydmods_lock);

    lyd_free_all(sr_mods);
    ly_ctx_destroy(sr_mods_ctx, NULL);
    return err_info;
}

sr_error_info_t *
sr_lydmods_deferred_add_module(sr_main_shm_t *main_shm, struct ly_ctx *ly_ctx, const struct lys_module *ly_mod,
        const char **features)
{
    sr_error_info_t *err_info = NULL;
    struct lyd_node *sr_mods = NULL, *inst_mod;
    struct ly_set *set = NULL;
    char *path = NULL, *yang_str = NULL;
    int i;

    /* LYDMODS LOCK */
    if ((err_info = sr_lydmods_lock(&main_shm->lydmods_lock, ly_ctx, __func__))) {
        return err_info;
    }

    /* parse current module information */
    if ((err_info = sr_lydmods_parse(ly_ctx, &sr_mods))) {
        goto cleanup;
    }

    /* check that the module is not already marked for installation */
    if (asprintf(&path, "installed-module[name=\"%s\"]", ly_mod->name) == -1) {
        SR_ERRINFO_MEM(&err_info);
        goto cleanup;
    }
    SR_CHECK_INT_GOTO(lyd_find_xpath(sr_mods, path, &set), err_info, cleanup);
    if (set->count == 1) {
        sr_errinfo_new(&err_info, SR_ERR_EXISTS, NULL, "Module \"%s\" already scheduled for installation.", ly_mod->name);
        goto cleanup;
    }

    /* store all info for installation */
    if (lyd_new_path(sr_mods, NULL, path, NULL, 0, &inst_mod)) {
        sr_errinfo_new_ly(&err_info, ly_ctx);
        goto cleanup;
    }

    if (ly_mod->revision && lyd_new_term(inst_mod, NULL, "revision", ly_mod->revision, 0, NULL)) {
        sr_errinfo_new_ly(&err_info, ly_ctx);
        goto cleanup;
    }

    for (i = 0; features && features[i]; ++i) {
        if (lyd_new_term(inst_mod, NULL, "enabled-feature", features[i], 0, NULL)) {
            sr_errinfo_new_ly(&err_info, ly_ctx);
            goto cleanup;
        }
    }

    /* print the module into memory */
    if (lys_print_mem(&yang_str, ly_mod, LYS_OUT_YANG, 0)) {
        sr_errinfo_new_ly(&err_info, ly_mod->ctx);
        goto cleanup;
    }

    if (lyd_new_term(inst_mod, NULL, "module-yang", yang_str, 0, NULL)) {
        sr_errinfo_new_ly(&err_info, ly_ctx);
        goto cleanup;
    }

    /* store the updated persistent data tree */
    if ((err_info = sr_lydmods_print(&sr_mods))) {
        goto cleanup;
    }

    SR_LOG_INF("Module \"%s\" scheduled for installation.", ly_mod->name);

cleanup:
    /* LYDMODS UNLOCK */
    sr_munlock(&main_shm->lydmods_lock);

    free(path);
    free(yang_str);
    ly_set_free(set, NULL);
    lyd_free_all(sr_mods);
    return err_info;
}

sr_error_info_t *
sr_lydmods_unsched_add_module(sr_main_shm_t *main_shm, struct ly_ctx *ly_ctx, const char *module_name)
{
    sr_error_info_t *err_info = NULL;
    struct lyd_node *sr_mods = NULL;
    struct ly_set *set = NULL;
    char *path = NULL;

    /* LYDMODS LOCK */
    if ((err_info = sr_lydmods_lock(&main_shm->lydmods_lock, ly_ctx, __func__))) {
        return err_info;
    }

    /* parse current module information */
    if ((err_info = sr_lydmods_parse(ly_ctx, &sr_mods))) {
        goto cleanup;
    }

    /* check that the module is scheduled for installation */
    if (asprintf(&path, "installed-module[name=\"%s\"]", module_name) == -1) {
        SR_ERRINFO_MEM(&err_info);
        goto cleanup;
    }
    SR_CHECK_INT_GOTO(lyd_find_xpath(sr_mods, path, &set), err_info, cleanup);
    if (!set->count) {
        sr_errinfo_new(&err_info, SR_ERR_NOT_FOUND, NULL, "Module \"%s\" not scheduled for installation.", module_name);
        goto cleanup;
    }

    /* unschedule installation */
    lyd_free_tree(set->dnodes[0]);

    /* store the updated persistent data tree */
    if ((err_info = sr_lydmods_print(&sr_mods))) {
        goto cleanup;
    }

    SR_LOG_INF("Module \"%s\" installation unscheduled.", module_name);

cleanup:
    /* LYDMODS UNLOCK */
    sr_munlock(&main_shm->lydmods_lock);

    free(path);
    ly_set_free(set, NULL);
    lyd_free_all(sr_mods);
    return err_info;
}

/**
 * @brief Load an installed module from sysrepo module data into a context with any other installed modules.
 *
 * @param[in] sr_mods Sysrepo modules data tree.
 * @param[in] ly_ctx Context to parse the module into.
 * @param[in] module_name Name of the module to find.
 * @param[out] ly_mod Parsed module.
 * @return err_info, NULL on success.
 */
static sr_error_info_t *
sr_lydmods_ctx_load_installed_module_all(const struct lyd_node *sr_mods, struct ly_ctx *ly_ctx, const char *module_name,
        const struct lys_module **ly_mod)
{
    sr_error_info_t *err_info = NULL;
    struct ly_set *set = NULL;
    const struct lys_module *lmod;
    uint32_t i;

    *ly_mod = NULL;

    /* find all scheduled modules */
    SR_CHECK_INT_GOTO(lyd_find_xpath(sr_mods, "installed-module/module-yang", &set), err_info, cleanup);

    /* load all the modules, it must succeed */
    for (i = 0; i < set->count; ++i) {
        if (lys_parse_mem(ly_ctx, LYD_CANON_VALUE(set->dnodes[i]), LYS_IN_YANG, &lmod)) {
            sr_errinfo_new_ly(&err_info, ly_ctx);
            SR_ERRINFO_INT(&err_info);
            goto cleanup;
        }

        /* just enable all features */
        if ((err_info = sr_lydmods_ctx_load_module(lyd_parent(set->dnodes[i]), ly_ctx, 1, NULL, NULL))) {
            goto cleanup;
        }

        if (!strcmp(lmod->name, module_name)) {
            /* the required module was found */
            *ly_mod = lmod;
        }
    }

    if (!*ly_mod) {
        sr_errinfo_new(&err_info, SR_ERR_NOT_FOUND, NULL, "Module \"%s\" not scheduled for installation.", module_name);
        goto cleanup;
    }

    /* success */

cleanup:
    ly_set_free(set, NULL);
    return err_info;
}

sr_error_info_t *
sr_lydmods_deferred_add_module_data(sr_main_shm_t *main_shm, struct ly_ctx *ly_ctx, const char *module_name,
        const char *data, const char *data_path, LYD_FORMAT format)
{
    sr_error_info_t *err_info = NULL;
    struct ly_set *set = NULL;
    struct lyd_node *node, *sr_mods = NULL, *mod_data = NULL;
    char *path = NULL, *data_json = NULL;
    const struct lys_module *ly_mod;
    LY_ERR lyrc;

    assert((data && !data_path) || (!data && data_path));

    /* LYDMODS LOCK */
    if ((err_info = sr_lydmods_lock(&main_shm->lydmods_lock, ly_ctx, __func__))) {
        return err_info;
    }

    /* parse sysrepo module data */
    if ((err_info = sr_lydmods_parse(ly_ctx, &sr_mods))) {
        goto cleanup;
    }

    /* update load all the modules into context */
    if ((err_info = sr_lydmods_ctx_load_modules(sr_mods, ly_ctx, 1, 1, 0, NULL))) {
        goto cleanup;
    }

    /* load the module to be installed */
    if ((err_info = sr_lydmods_ctx_load_installed_module_all(sr_mods, ly_ctx, module_name, &ly_mod))) {
        goto cleanup;
    }

    /* parse module data */
    if (data_path) {
        lyrc = lyd_parse_data_path(ly_ctx, data_path, format, LYD_PARSE_ONLY | LYD_PARSE_STRICT, 0, &mod_data);
    } else {
        lyrc = lyd_parse_data_mem(ly_ctx, data, format, LYD_PARSE_ONLY | LYD_PARSE_STRICT, 0, &mod_data);
    }
    if (lyrc) {
        sr_errinfo_new_ly(&err_info, ly_ctx);
        goto cleanup;
    }

    /* check that there are only this module data */
    LY_LIST_FOR(mod_data, node) {
        if (!(node->flags & LYD_DEFAULT) && (lyd_owner_module(node) != ly_mod)) {
            sr_errinfo_new(&err_info, SR_ERR_UNSUPPORTED, NULL, "Only data for the module \"%s\" can be set.", module_name);
            goto cleanup;
        }
    }

    /* find the module */
    if (asprintf(&path, "installed-module[name=\"%s\"]", module_name) == -1) {
        SR_ERRINFO_MEM(&err_info);
        goto cleanup;
    }
    SR_CHECK_INT_GOTO(lyd_find_xpath(sr_mods, path, &set), err_info, cleanup);
    if (!set->count) {
        sr_errinfo_new(&err_info, SR_ERR_EXISTS, NULL, "Module \"%s\" not scheduled for installation.", module_name);
        goto cleanup;
    }

    /* remove any previously set data */
    LY_LIST_FOR(lyd_child(set->dnodes[0]), node) {
        if (!strcmp(node->schema->name, "data")) {
            lyd_free_tree(node);
            break;
        }
    }

    /* print into buffer */
    if (lyd_print_mem(&data_json, mod_data, LYD_JSON, LYD_PRINT_WITHSIBLINGS)) {
        sr_errinfo_new_ly(&err_info, ly_ctx);
        goto cleanup;
    }

    /* add into module */
    if (lyd_new_term(set->dnodes[0], NULL, "data", data_json, 0, NULL)) {
        goto cleanup;
    }

    /* store updated sysrepo module data */
    if ((err_info = sr_lydmods_print(&sr_mods))) {
        goto cleanup;
    }

    /* success */

cleanup:
    /* LYDMODS UNLOCK */
    sr_munlock(&main_shm->lydmods_lock);

    free(path);
    free(data_json);
    ly_set_free(set, NULL);
    lyd_free_all(sr_mods);
    lyd_free_all(mod_data);
    return err_info;
}

sr_error_info_t *
sr_lydmods_deferred_del_module(sr_main_shm_t *main_shm, struct ly_ctx *ly_ctx, const char *mod_name)
{
    sr_error_info_t *err_info = NULL;
    struct lyd_node *sr_mods = NULL;
    struct ly_set *set = NULL;
    char *path = NULL;

    /* LYDMODS LOCK */
    if ((err_info = sr_lydmods_lock(&main_shm->lydmods_lock, ly_ctx, __func__))) {
        return err_info;
    }

    /* parse current module information */
    if ((err_info = sr_lydmods_parse(ly_ctx, &sr_mods))) {
        goto cleanup;
    }

    /* check that the module is not already marked for deletion */
    if (asprintf(&path, "module[name=\"%s\"]/removed", mod_name) == -1) {
        SR_ERRINFO_MEM(&err_info);
        goto cleanup;
    }
    SR_CHECK_INT_GOTO(lyd_find_xpath(sr_mods, path, &set), err_info, cleanup);
    if (set->count == 1) {
        sr_errinfo_new(&err_info, SR_ERR_EXISTS, NULL, "Module \"%s\" already scheduled for deletion.", mod_name);
        goto cleanup;
    }

    /* mark for deletion */
    if (lyd_new_path(sr_mods, NULL, path, NULL, 0, NULL)) {
        sr_errinfo_new_ly(&err_info, ly_ctx);
        goto cleanup;
    }

    /* store the updated persistent data tree */
    if ((err_info = sr_lydmods_print(&sr_mods))) {
        goto cleanup;
    }

    SR_LOG_INF("Module \"%s\" scheduled for deletion.", mod_name);

cleanup:
    /* LYDMODS UNLOCK */
    sr_munlock(&main_shm->lydmods_lock);

    free(path);
    ly_set_free(set, NULL);
    lyd_free_all(sr_mods);
    return err_info;
}

/**
 * @brief Unchedule module (with any implemented dependencies) deletion from internal sysrepo data.
 *
 * @param[in] main_shm_add Main SHM mapping address.
 * @param[in] sr_mods Internal sysrepo data to modify.
 * @param[in] ly_mod Module whose removal to unschedule.
 * @param[in] first Whether this is the first module or just a dependency.
 * @return err_info, NULL on success.
 */
static sr_error_info_t *
sr_lydmods_unsched_del_module_r(struct lyd_node *sr_mods, const struct lys_module *ly_mod, int first)
{
    sr_error_info_t *err_info = NULL;
    struct ly_set *set = NULL;
    char *path = NULL;
    uint32_t i;

    /* check whether the module is marked for deletion */
    if (asprintf(&path, "module[name=\"%s\"]/removed", ly_mod->name) == -1) {
        SR_ERRINFO_MEM(&err_info);
        goto cleanup;
    }
    SR_CHECK_INT_GOTO(lyd_find_xpath(sr_mods, path, &set), err_info, cleanup);
    if (!set->count) {
        if (first) {
            sr_errinfo_new(&err_info, SR_ERR_NOT_FOUND, NULL, "Module \"%s\" not scheduled for deletion.", ly_mod->name);
            goto cleanup;
        }
    } else {
        assert(set->count == 1);
        lyd_free_tree(set->dnodes[0]);
        SR_LOG_INF("Module \"%s\" deletion unscheduled.", ly_mod->name);
    }
    first = 0;

    /* recursively check all imported implemented modules */
    LY_ARRAY_FOR(ly_mod->parsed->imports, i) {
        if (ly_mod->parsed->imports[i].module->implemented) {
            if ((err_info = sr_lydmods_unsched_del_module_r(sr_mods, ly_mod->parsed->imports[i].module, 0))) {
                goto cleanup;
            }
        }
    }

cleanup:
    free(path);
    ly_set_free(set, NULL);
    return err_info;
}

sr_error_info_t *
sr_lydmods_unsched_del_module_with_imps(sr_main_shm_t *main_shm, struct ly_ctx *ly_ctx, const struct lys_module *ly_mod)
{
    sr_error_info_t *err_info = NULL;
    struct lyd_node *sr_mods = NULL;

    /* LYDMODS LOCK */
    if ((err_info = sr_lydmods_lock(&main_shm->lydmods_lock, ly_ctx, __func__))) {
        return err_info;
    }

    /* parse current module information */
    if ((err_info = sr_lydmods_parse(ly_ctx, &sr_mods))) {
        goto cleanup;
    }

    /* try to unschedule deletion */
    if ((err_info = sr_lydmods_unsched_del_module_r(sr_mods, ly_mod, 1))) {
        goto cleanup;
    }

    /* store the updated persistent data tree */
    err_info = sr_lydmods_print(&sr_mods);

cleanup:
    /* LYDMODS UNLOCK */
    sr_munlock(&main_shm->lydmods_lock);

    lyd_free_all(sr_mods);
    return err_info;
}

sr_error_info_t *
sr_lydmods_deferred_upd_module(sr_main_shm_t *main_shm, struct ly_ctx *ly_ctx, const struct lys_module *ly_upd_mod)
{
    sr_error_info_t *err_info = NULL;
    struct lyd_node *sr_mods = NULL;
    struct ly_set *set = NULL;
    char *path = NULL, *yang_str = NULL;

    /* LYDMODS LOCK */
    if ((err_info = sr_lydmods_lock(&main_shm->lydmods_lock, ly_ctx, __func__))) {
        return err_info;
    }

    /* parse current module information */
    if ((err_info = sr_lydmods_parse(ly_ctx, &sr_mods))) {
        goto cleanup;
    }

    /* check that the module is not already marked for update */
    if (asprintf(&path, "module[name=\"%s\"]/updated-yang", ly_upd_mod->name) == -1) {
        SR_ERRINFO_MEM(&err_info);
        goto cleanup;
    }
    SR_CHECK_INT_GOTO(lyd_find_xpath(sr_mods, path, &set), err_info, cleanup);
    if (set->count == 1) {
        sr_errinfo_new(&err_info, SR_ERR_EXISTS, NULL, "Module \"%s\" already scheduled for an update.", ly_upd_mod->name);
        goto cleanup;
    }

    /* print the module into memory */
    if (lys_print_mem(&yang_str, ly_upd_mod, LYS_OUT_YANG, LYS_PRINT_SHRINK)) {
        sr_errinfo_new_ly(&err_info, ly_upd_mod->ctx);
        goto cleanup;
    }

    /* mark for update */
    if (lyd_new_path(sr_mods, NULL, path, yang_str, 0, NULL)) {
        sr_errinfo_new_ly(&err_info, ly_ctx);
        goto cleanup;
    }

    /* store the updated persistent data tree */
    if ((err_info = sr_lydmods_print(&sr_mods))) {
        goto cleanup;
    }

    SR_LOG_INF("Module \"%s\" scheduled for an update.", ly_upd_mod->name);

cleanup:
    /* LYDMODS UNLOCK */
    sr_munlock(&main_shm->lydmods_lock);

    free(path);
    free(yang_str);
    ly_set_free(set, NULL);
    lyd_free_all(sr_mods);
    return err_info;
}

sr_error_info_t *
sr_lydmods_unsched_upd_module(sr_main_shm_t *main_shm, struct ly_ctx *ly_ctx, const char *mod_name)
{
    sr_error_info_t *err_info = NULL;
    struct lyd_node *sr_mods = NULL;
    struct ly_set *set = NULL;
    char *path = NULL;

    /* LYDMODS LOCK */
    if ((err_info = sr_lydmods_lock(&main_shm->lydmods_lock, ly_ctx, __func__))) {
        return err_info;
    }

    /* parse current module information */
    if ((err_info = sr_lydmods_parse(ly_ctx, &sr_mods))) {
        goto cleanup;
    }

    /* check whether the module is marked for update */
    if (asprintf(&path, "module[name=\"%s\"]/updated-yang", mod_name) == -1) {
        SR_ERRINFO_MEM(&err_info);
        goto cleanup;
    }
    SR_CHECK_INT_GOTO(lyd_find_xpath(sr_mods, path, &set), err_info, cleanup);
    if (!set->count) {
        sr_errinfo_new(&err_info, SR_ERR_NOT_FOUND, NULL, "Module \"%s\" not scheduled for an update.", mod_name);
        goto cleanup;
    }

    assert(set->count == 1);
    /* free the "updated-yang" node */
    lyd_free_tree(set->dnodes[0]);

    /* store the updated persistent data tree */
    if ((err_info = sr_lydmods_print(&sr_mods))) {
        goto cleanup;
    }

    SR_LOG_INF("Module \"%s\" update unscheduled.", mod_name);

cleanup:
    /* LYDMODS UNLOCK */
    sr_munlock(&main_shm->lydmods_lock);

    free(path);
    ly_set_free(set, NULL);
    lyd_free_all(sr_mods);
    return err_info;
}

sr_error_info_t *
sr_lydmods_deferred_change_feature(sr_main_shm_t *main_shm, struct ly_ctx *ly_ctx, const struct lys_module *ly_mod,
        const char *feat_name, int to_enable, int is_enabled)
{
    sr_error_info_t *err_info = NULL;
    struct lyd_node *sr_mods = NULL;
    struct lyd_node_term *leaf;
    struct ly_set *set = NULL;
    char *path = NULL;

    /* LYDMODS LOCK */
    if ((err_info = sr_lydmods_lock(&main_shm->lydmods_lock, ly_ctx, __func__))) {
        return err_info;
    }

    /* parse current module information */
    if ((err_info = sr_lydmods_parse(ly_ctx, &sr_mods))) {
        goto cleanup;
    }

    /* check that the feature is not already marked for change */
    if (asprintf(&path, "module[name=\"%s\"]/changed-feature[name=\"%s\"]/change",
            ly_mod->name, feat_name) == -1) {
        SR_ERRINFO_MEM(&err_info);
        goto cleanup;
    }
    SR_CHECK_INT_GOTO(lyd_find_xpath(sr_mods, path, &set), err_info, cleanup);
    if (set->count == 1) {
        leaf = (struct lyd_node_term *)set->dnodes[0];

        if ((to_enable && !strcmp(LYD_CANON_VALUE(leaf), "enable")) ||
                (!to_enable && !strcmp(LYD_CANON_VALUE(leaf), "disable"))) {
            sr_errinfo_new(&err_info, SR_ERR_EXISTS, NULL, "Module \"%s\" feature \"%s\" already scheduled to be %s.",
                    ly_mod->name, feat_name, to_enable ? "enabled" : "disabled");
            goto cleanup;
        }

        /* unschedule the feature change */
        lyd_free_tree(lyd_parent(set->dnodes[0]));
        SR_LOG_INF("Module \"%s\" feature \"%s\" %s unscheduled.", ly_mod->name, feat_name,
                to_enable ? "disabling" : "enabling");
    } else {
        if ((to_enable && is_enabled) || (!to_enable && !is_enabled)) {
            sr_errinfo_new(&err_info, SR_ERR_EXISTS, NULL, "Module \"%s\" feature \"%s\" is already %s.",
                    ly_mod->name, feat_name, to_enable ? "enabled" : "disabled");
            goto cleanup;
        }

        /* schedule the feature change */
        if (lyd_new_path(sr_mods, NULL, path, to_enable ? "enable" : "disable", 0, NULL)) {
            sr_errinfo_new_ly(&err_info, ly_ctx);
            goto cleanup;
        }

        SR_LOG_INF("Module \"%s\" feature \"%s\" %s scheduled.", ly_mod->name, feat_name,
                to_enable ? "enabling" : "disabling");
    }

    /* store the updated persistent data tree */
    if ((err_info = sr_lydmods_print(&sr_mods))) {
        goto cleanup;
    }

cleanup:
    /* LYDMODS UNLOCK */
    sr_munlock(&main_shm->lydmods_lock);

    free(path);
    ly_set_free(set, NULL);
    lyd_free_all(sr_mods);
    return err_info;
}

/**
 * @brief Update replay support of a module.
 *
 * @param[in,out] sr_mod Module to update.
 * @param[in] replay_support Whether replay should be enabled or disabled.
 * @param[in] s_replay Schema node of replay support.
 * @return err_info, NULL on success.
 */
static sr_error_info_t *
sr_lydmods_update_replay_support_module(struct lyd_node *sr_mod, int replay_support, const struct lysc_node *s_replay)
{
    sr_error_info_t *err_info = NULL;
    struct lyd_node *sr_replay;
    char buf[21];
    time_t from_ts, to_ts;

    lyd_find_sibling_val(lyd_child(sr_mod), s_replay, NULL, 0, &sr_replay);
    if (!replay_support && sr_replay) {
        /* remove replay support */
        lyd_free_tree(sr_replay);
    } else if (replay_support && !sr_replay) {
        /* find earliest stored notification or use current time */
        if ((err_info = sr_replay_find_file(LYD_CANON_VALUE(lyd_child(sr_mod)), 1, 0, &from_ts, &to_ts))) {
            return err_info;
        }
        if (!from_ts) {
            from_ts = time(NULL);
        }
        sprintf(buf, "%ld", (long int)from_ts);

        /* add replay support */
        SR_CHECK_LY_RET(lyd_new_term(sr_mod, NULL, "replay-support", buf, 0, NULL), LYD_CTX(sr_mod), err_info);
    }

    return NULL;
}

sr_error_info_t *
sr_lydmods_update_replay_support(sr_main_shm_t *main_shm, struct ly_ctx *ly_ctx, const char *mod_name, int replay_support)
{
    sr_error_info_t *err_info = NULL;
    struct lyd_node *sr_mods = NULL, *sr_mod;
    char *pred = NULL;
    const struct lysc_node *s_mod, *s_replay;

    /* find schema nodes */
    s_mod = lys_find_path(ly_ctx, NULL, "/sysrepo:sysrepo-modules/module", 0);
    assert(s_mod);
    s_replay = lys_find_path(NULL, s_mod, "replay-support", 0);
    assert(s_replay);

    /* LYDMODS LOCK */
    if ((err_info = sr_lydmods_lock(&main_shm->lydmods_lock, ly_ctx, __func__))) {
        return err_info;
    }

    /* parse current module information */
    if ((err_info = sr_lydmods_parse(ly_ctx, &sr_mods))) {
        goto cleanup;
    }

    if (mod_name) {
        if (asprintf(&pred, "[name=\"%s\"]", mod_name) == -1) {
            SR_ERRINFO_MEM(&err_info);
            goto cleanup;
        }

        /* we expect the module to exist */
        lyd_find_sibling_val(lyd_child(sr_mods), s_mod, pred, strlen(pred), &sr_mod);
        assert(sr_mod);

        /* set replay support */
        if ((err_info = sr_lydmods_update_replay_support_module(sr_mod, replay_support, s_replay))) {
            goto cleanup;
        }
    } else {
        LY_LIST_FOR(lyd_child(sr_mods), sr_mod) {
            if (sr_mod->schema != s_mod) {
                continue;
            }

            /* set replay support */
            if ((err_info = sr_lydmods_update_replay_support_module(sr_mod, replay_support, s_replay))) {
                goto cleanup;
            }
        }
    }

    /* store the updated persistent data tree */
    if ((err_info = sr_lydmods_print(&sr_mods))) {
        goto cleanup;
    }

    /* success */

cleanup:
    /* LYDMODS UNLOCK */
    sr_munlock(&main_shm->lydmods_lock);

    free(pred);
    lyd_free_all(sr_mods);
    return err_info;
}<|MERGE_RESOLUTION|>--- conflicted
+++ resolved
@@ -1042,35 +1042,6 @@
 }
 
 /**
- * @brief Compare two unlinked Data tree.
- * @param[in] new unlinked Data tree.
- * @param[in] old unlinked Data tree.
- * @param[out] data_changed is the result of a comparison. Value 1 if they are different, 0 if they are the same.
- * @return err_info, NULL on success.
- */
-static sr_error_info_t *
-sr_compare_data(struct lyd_node *new, struct lyd_node *old, int *data_changed)
-{
-    sr_error_info_t *err_info = NULL;
-    struct lyd_difflist *difflist;
-
-    if (!new && !old) {
-        *data_changed = 0;
-    } else if (!new && old) {
-        *data_changed = 1;
-    } else if (new && !old) {
-        *data_changed = 1;
-    } else if ((difflist = lyd_diff(new, old, LYD_DIFFOPT_WITHDEFAULTS))) {
-        *data_changed = difflist->type == LYD_DIFF_END ? 0 : 1;
-        lyd_free_diff(difflist);
-    } else {
-        SR_ERRINFO_INT(&err_info);
-    }
-
-    return err_info;
-}
-
-/**
  * @brief Check that persistent (startup) module data can be loaded into updated context.
  * On success print the new updated LYB data.
  *
@@ -1201,84 +1172,58 @@
         goto cleanup;
     }
 
-<<<<<<< HEAD
-    /* print all modules data with the updated module context and free them, no longer needed */
-    for (idx = 0; idx < set->count; ++idx) {
-        ly_mod = set->objs[idx];
-
-        /* startup data */
-        mod_data = sr_module_data_unlink(&new_start_data, ly_mod);
-        if ((err_info = sr_module_file_data_set(ly_mod->name, SR_DS_STARTUP, mod_data, O_CREAT, SR_FILE_PERM))) {
-            lyd_free_siblings(mod_data);
-            goto cleanup;
-        }
-        lyd_free_siblings(mod_data);
-
-        /* running data */
-        mod_data = sr_module_data_unlink(&new_run_data, ly_mod);
-        if ((err_info = sr_module_file_data_set(ly_mod->name, SR_DS_RUNNING, mod_data, O_CREAT, SR_FILE_PERM))) {
-            lyd_free_siblings(mod_data);
-            goto cleanup;
-        }
-        lyd_free_siblings(mod_data);
-=======
     /* Print all modules data with the updated module context if the new data is different from the old ones.
      * Then free them, no longer needed.
      */
-    for (idx = 0; idx < set->number; ++idx) {
-        int data_changed;
-        ly_mod = (struct lys_module *)set->set.g[idx];
+    for (idx = 0; idx < set->count; ++idx) {
+        LY_ERR lyrc;
+
+        ly_mod = set->objs[idx];
 
         /* startup data */
-        lyd_free_withsiblings(new_mod_data);
-        lyd_free_withsiblings(old_mod_data);
+        lyd_free_siblings(new_mod_data);
+        lyd_free_siblings(old_mod_data);
         new_mod_data = sr_module_data_unlink(&new_start_data, ly_mod);
         old_mod_data = sr_module_data_unlink(&old_start_data, ly_mod);
 
-        if ((err_info = sr_compare_data(new_mod_data, old_mod_data, &data_changed))) {
-            goto cleanup;
-        }
-
-        if (data_changed && (err_info = sr_module_file_data_set(ly_mod->name, SR_DS_STARTUP, new_mod_data, O_CREAT, SR_FILE_PERM))) {
+        lyrc = lyd_compare_siblings(new_mod_data, old_mod_data, LYD_COMPARE_FULL_RECURSION | LYD_COMPARE_DEFAULTS);
+        if (lyrc && (lyrc != LY_ENOT)) {
+            sr_errinfo_new_ly(&err_info, new_ctx);
+            goto cleanup;
+        }
+        if ((lyrc == LY_ENOT) && (err_info = sr_module_file_data_set(ly_mod->name, SR_DS_STARTUP, new_mod_data, O_CREAT,
+                SR_FILE_PERM))) {
             goto cleanup;
         }
 
         /* running data */
-        lyd_free_withsiblings(new_mod_data);
-        lyd_free_withsiblings(old_mod_data);
+        lyd_free_siblings(new_mod_data);
+        lyd_free_siblings(old_mod_data);
         new_mod_data = sr_module_data_unlink(&new_start_data, ly_mod);
         old_mod_data = sr_module_data_unlink(&old_start_data, ly_mod);
 
-        if ((err_info = sr_compare_data(new_mod_data, old_mod_data, &data_changed))) {
-            goto cleanup;
-        }
-
-        if (data_changed && (err_info = sr_module_file_data_set(ly_mod->name, SR_DS_RUNNING, new_mod_data, O_CREAT, SR_FILE_PERM))) {
-            goto cleanup;
-        }
->>>>>>> c16e2b23
+        lyrc = lyd_compare_siblings(new_mod_data, old_mod_data, LYD_COMPARE_FULL_RECURSION | LYD_COMPARE_DEFAULTS);
+        if (lyrc && (lyrc != LY_ENOT)) {
+            sr_errinfo_new_ly(&err_info, new_ctx);
+            goto cleanup;
+        }
+        if ((lyrc == LY_ENOT) && (err_info = sr_module_file_data_set(ly_mod->name, SR_DS_RUNNING, new_mod_data, O_CREAT,
+                SR_FILE_PERM))) {
+            goto cleanup;
+        }
     }
 
     /* success */
 
 cleanup:
-<<<<<<< HEAD
     ly_set_free(set, NULL);
     ly_set_free(startup_set, NULL);
     lyd_free_siblings(old_start_data);
     lyd_free_siblings(new_start_data);
     lyd_free_siblings(old_run_data);
     lyd_free_siblings(new_run_data);
-=======
-    ly_set_free(set);
-    ly_set_free(startup_set);
-    lyd_free_withsiblings(old_start_data);
-    lyd_free_withsiblings(new_start_data);
-    lyd_free_withsiblings(old_run_data);
-    lyd_free_withsiblings(new_run_data);
-    lyd_free_withsiblings(new_mod_data);
-    lyd_free_withsiblings(old_mod_data);
->>>>>>> c16e2b23
+    lyd_free_siblings(new_mod_data);
+    lyd_free_siblings(old_mod_data);
     free(start_data_json);
     free(run_data_json);
     ly_ctx_destroy(old_ctx, NULL);
