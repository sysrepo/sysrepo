--- conflicted
+++ resolved
@@ -3628,7 +3628,6 @@
         if (t->basetype == LY_TYPE_LEAFREF) {
             t = ((struct lysc_type_leafref *)t)->realtype;
         }
-<<<<<<< HEAD
         if (t->basetype == LY_TYPE_UNION) {
             t2 = NULL;
             LY_ARRAY_FOR(((struct lysc_type_union *)t)->types, u) {
@@ -3637,10 +3636,6 @@
                     break;
                 }
             }
-=======
-        if (t->base == LY_TYPE_UNION) {
-            for (t2 = lys_getnext_union_type(NULL, t); t2->base != LY_TYPE_DEC64; t2 = lys_getnext_union_type(t2, t)) {}
->>>>>>> 49f5e31e
             t = t2;
         }
         if (!t) {
@@ -3700,53 +3695,6 @@
     return NULL;
 }
 
-<<<<<<< HEAD
-=======
-void
-sr_ly_split(struct lyd_node *sibling)
-{
-    struct lyd_node *first, *last;
-
-    if (!sibling || !sibling->prev->next) {
-        return;
-    }
-
-    /* only works with top-level nodes */
-    assert(!sibling->parent);
-
-    /* find first and last node */
-    for (first = sibling->prev; first->prev->next; first = first->prev) {}
-    last = first->prev;
-
-    /* correct left sibling list */
-    first->prev = sibling->prev;
-    sibling->prev->next = NULL;
-
-    /* correct right sibling list */
-    sibling->prev = last;
-}
-
-void
-sr_ly_link(struct lyd_node *first, struct lyd_node *sibling)
-{
-    struct lyd_node *last;
-
-    if (!first || !sibling) {
-        return;
-    }
-
-    assert(!first->prev->next && !sibling->prev->next && (first != sibling));
-
-    /* remember the last node */
-    last = sibling->prev;
-
-    /* link sibling lists together */
-    sibling->prev = first->prev;
-    first->prev->next = sibling;
-    first->prev = last;
-}
-
->>>>>>> 49f5e31e
 sr_error_info_t *
 sr_lyd_dup(const struct lyd_node *src_parent, uint32_t depth, struct lyd_node *trg_parent)
 {
@@ -3806,13 +3754,8 @@
     }
 
     for (src = src_sibling; src; src = src->next) {
-<<<<<<< HEAD
-        for (src_top = src; src_top->parent; src_top = lyd_parent(src_top));
+        for (src_top = src; src_top->parent; src_top = src_top->parent) {}
         if (lyd_owner_module(src_top) != ly_mod) {
-=======
-        for (src_top = src; src_top->parent; src_top = src_top->parent) {}
-        if (lyd_node_module(src_top) != ly_mod) {
->>>>>>> 49f5e31e
             /* these data do not belong to this module */
             continue;
         }
@@ -3844,177 +3787,7 @@
         }
 
         /* set the default flag after all nested containers were copied */
-<<<<<<< HEAD
         node->flags |= LYD_DEFAULT;
-=======
-        node->dflt = 1;
-    }
-
-    return NULL;
-}
-
-/**
- * @brief Decide whether a container has meaning, which causes it not to be created automatically as
- * a special default value.
- *
- * @param[in] snode Schema node of the container to examine.
- * @param[in] siblings First data sibling of the container.
- * @return 0 if it has no meaning and should be created automatically,
- * @return non-zero otherwise.
- */
-static int
-sr_lyd_cont_has_meaning(const struct lys_node *snode, const struct lyd_node *siblings)
-{
-    const struct lys_node *schild;
-    struct lyd_node *node;
-
-    assert(snode->nodetype == LYS_CONTAINER);
-
-    if (((struct lys_node_container *)snode)->presence) {
-        /* presence containers always carry some meaning */
-        return 1;
-    }
-
-    assert(!lys_parent(snode) || (lys_parent(snode)->nodetype != LYS_CHOICE));
-    if (lys_parent(snode) && (lys_parent(snode)->nodetype == LYS_CASE)) {
-        /* container is in a case and in case no other nodes from the case exist, it would carry
-         * meaning of selecting the case */
-        schild = NULL;
-        while ((schild = lys_getnext(schild, lys_parent(snode), NULL, 0))) {
-            if (schild == snode) {
-                continue;
-            }
-
-            /* does this other node from the case exist? */
-            lyd_find_sibling_val(siblings, schild, NULL, &node);
-            if (node) {
-                /* this other node exists meaning this NP container has no meaning */
-                return 0;
-            }
-        }
-
-        /* no data from this case exist and this NP container existence would mean this case is selected */
-        return 1;
-    }
-
-    return 0;
-}
-
-/**
- * @brief Create config/state/both NP containers, recursively.
- *
- * @param[in,out] first First sibling, not needed if @p parent is set.
- * @param[in] parent Parent of any created containers.
- * @param[in] ly_mod Module, whose top-level containers to create, if @p first is set.
- * @param[in] config_f Config flag of the created containers, bitfied of ::LYS_CONFIG_W and ::LYS_CONFIG_R.
- * @param[in,out] diff Optional diff to merge any performed changes in.
- * @return err_info, NULL on success.
- */
-static sr_error_info_t *
-sr_lyd_create_np_cont_r(struct lyd_node **first, struct lyd_node *parent, const struct lys_module *ly_mod, int config_f,
-        struct lyd_node **diff)
-{
-    sr_error_info_t *err_info = NULL;
-    const struct lys_node *snode = NULL;
-    struct ly_ctx *ly_ctx;
-    struct lyd_node *node, *new_diff;
-
-    assert(parent || (ly_mod && first));
-
-    ly_ctx = parent ? lyd_node_module(parent)->ctx : ly_mod->ctx;
-
-    while ((snode = lys_getnext(snode, parent ? parent->schema : NULL, ly_mod, 0))) {
-        if (!(snode->flags & config_f) || (snode->nodetype != LYS_CONTAINER) ||
-                sr_lyd_cont_has_meaning(snode, parent ? parent->child : *first)) {
-            /* not a container, wrong config, or the container has meaning so we do not create it automatically */
-            continue;
-        }
-
-        lyd_find_sibling_val(parent ? parent->child : *first, snode, NULL, &node);
-        if (node) {
-            /* container already exists */
-            continue;
-        }
-
-        /* create the NP container */
-        node = lyd_new(parent, lys_node_module(snode), snode->name);
-        if (!node) {
-            sr_errinfo_new_ly(&err_info, ly_ctx);
-            return err_info;
-        }
-
-        if (!parent) {
-            /* connect it */
-            if (*first) {
-                lyd_insert_sibling(first, node);
-            } else {
-                *first = node;
-            }
-        }
-
-        if (diff) {
-            /* add (merge) into diff */
-            new_diff = lyd_dup(node, LYD_DUP_OPT_WITH_PARENTS | LYD_DUP_OPT_WITH_KEYS);
-            sr_edit_set_oper(new_diff, "create");
-            if (new_diff->parent) {
-                do {
-                    new_diff = new_diff->parent;
-                } while (new_diff->parent);
-                sr_edit_set_oper(new_diff, "none");
-            }
-            err_info = sr_diff_mod_merge(new_diff, NULL, lyd_node_module(new_diff), diff, NULL);
-            lyd_free(new_diff);
-            if (err_info) {
-                return err_info;
-            }
-        }
-
-        /* recursively create any nested NP containers */
-        if ((err_info = sr_lyd_create_np_cont_r(NULL, node, NULL, config_f, diff))) {
-            return err_info;
-        }
-
-        /* set the default flag after all nested containers were added */
-        node->dflt = 1;
-    }
-
-    return NULL;
-}
-
-sr_error_info_t *
-sr_lyd_create_sibling_np_cont_r(struct lyd_node **first, struct lyd_node *parent, const struct lys_module *ly_mod,
-        struct lyd_node **diff)
-{
-    sr_error_info_t *err_info;
-    struct lyd_node *subtree, *next, *elem;
-
-    assert((first && ly_mod) || parent);
-
-    /* add all nested NP containers */
-    LY_TREE_FOR(parent ? sr_lyd_child(parent, 1) : *first, subtree) {
-        if (first && (lyd_node_module(subtree) != ly_mod)) {
-            continue;
-        }
-
-        LY_TREE_DFS_BEGIN(subtree, next, elem) {
-            if ((err_info = sr_lyd_create_np_cont_r(NULL, elem, NULL, LYS_CONFIG_R | LYS_CONFIG_W, diff))) {
-                return err_info;
-            }
-
-            LY_TREE_DFS_END(subtree, next, elem);
-        }
-    }
-
-    /* add sibling NP containers */
-    if (parent) {
-        if ((err_info = sr_lyd_create_np_cont_r(NULL, parent, NULL, LYS_CONFIG_R | LYS_CONFIG_W, diff))) {
-            return err_info;
-        }
-    } else {
-        if ((err_info = sr_lyd_create_np_cont_r(first, NULL, ly_mod, LYS_CONFIG_R | LYS_CONFIG_W, diff))) {
-            return err_info;
-        }
->>>>>>> 49f5e31e
     }
 
     return NULL;
@@ -4180,13 +3953,8 @@
 
     /* store the depth of every node */
     max_depth = 1;
-<<<<<<< HEAD
     for (i = 0; i < node_set->count; ++i) {
-        for (parent = node_set->dnodes[i], depth = 0; parent; parent = lyd_parent(parent), ++depth);
-=======
-    for (i = 0; i < node_set->number; ++i) {
-        for (parent = node_set->set.d[i], depth = 0; parent; parent = parent->parent, ++depth) {}
->>>>>>> 49f5e31e
+        for (parent = node_set->dnodes[i], depth = 0; parent; parent = parent->parent, ++depth) {}
 
         if (ly_set_add(depth_set, (void *)((uintptr_t)depth), 1, NULL)) {
             sr_errinfo_new_ly(&err_info, LYD_CTX(*data));
@@ -4861,60 +4629,6 @@
     ly_set_erase(&mod_set, NULL);
     sr_modinfo_free(&mod_info);
     return err_info;
-<<<<<<< HEAD
-=======
-}
-
-struct lys_feature *
-sr_lys_next_feature(struct lys_feature *last, const struct lys_module *ly_mod, uint32_t *idx)
-{
-    uint8_t i;
-
-    assert(ly_mod);
-
-    /* find the (sub)module of the last feature */
-    if (last) {
-        for (i = 0; i < ly_mod->inc_size; ++i) {
-            if (*idx >= ly_mod->inc[i].submodule->features_size) {
-                /* not a feature from this submodule, skip */
-                continue;
-            }
-            if (last != ly_mod->inc[i].submodule->features + *idx) {
-                /* feature is not from this submodule */
-                continue;
-            }
-
-            /* we have found the submodule */
-            break;
-        }
-
-        /* feature not found in submodules, it must be in the main module */
-        assert((i < ly_mod->inc_size) || ((*idx < ly_mod->features_size) && (last == ly_mod->features + *idx)));
-
-        /* we want the next feature */
-        ++(*idx);
-    } else {
-        i = 0;
-        *idx = 0;
-    }
-
-    /* find the (sub)module of the next feature */
-    while ((i < ly_mod->inc_size) && (*idx == ly_mod->inc[i].submodule->features_size)) {
-        /* next submodule */
-        ++i;
-        *idx = 0;
-    }
-
-    /* get the next feature */
-    if (i < ly_mod->inc_size) {
-        last = ly_mod->inc[i].submodule->features + *idx;
-    } else if (*idx < ly_mod->features_size) {
-        last = ly_mod->features + *idx;
-    } else {
-        last = NULL;
-    }
-
-    return last;
 }
 
 sr_error_info_t *
@@ -5115,5 +4829,4 @@
     free(zoneshift);
 
     return NULL;
->>>>>>> 49f5e31e
 }