--- conflicted
+++ resolved
@@ -2365,7 +2365,6 @@
     return rc;
 }
 
-<<<<<<< HEAD
 int
 sr_time_to_string(time_t time, char *buff, size_t buff_size)
 {
@@ -2377,9 +2376,10 @@
     buff[strlen(buff) - 3] = ':';
 
     return SR_ERR_OK;
-=======
+}
+
 void
-sr_free_list_of_strings (sr_list_t *list)
+sr_free_list_of_strings(sr_list_t *list)
 {
     if (NULL != list) {
         for (size_t i = 0; i < list->count; i++) {
@@ -2387,5 +2387,4 @@
         }
         sr_list_cleanup(list);
     }
->>>>>>> 6c3b505e
 }