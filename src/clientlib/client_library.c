--- conflicted
+++ resolved
@@ -405,12 +405,6 @@
         if (opts & SR_CONN_DAEMON_REQUIRED) {
             if ((opts & SR_CONN_DAEMON_START) && (0 == getuid())) {
                 /* sysrepo daemon start requested and process is running under root privileges */
-<<<<<<< HEAD
-                SR_LOG_INF_MSG("Sysrepo daemon not detected, starting it.");
-                system("sysrepod");
-                rc = cl_socket_connect(connection, SR_DAEMON_SOCKET);
-                CHECK_RC_LOG_GOTO(rc, cleanup, "Unable to connect to sysrepod: %s.", sr_strerror(rc));
-=======
                 SR_LOG_DBG_MSG("Sysrepo daemon not detected, starting it.");
                 ret = system("sysrepod");
                 if (0 == ret) {
@@ -421,7 +415,6 @@
                     SR_LOG_WRN("Unable to start sysrepo daemon, error code=%d.", ret);
                     goto cleanup;
                 }
->>>>>>> 6c3b505e
             } else {
                 SR_LOG_ERR_MSG("Sysrepo daemon not detected while library mode disallowed.");
                 goto cleanup;
