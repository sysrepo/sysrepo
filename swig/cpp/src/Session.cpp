--- conflicted
+++ resolved
@@ -446,10 +446,6 @@
     }
 }
 
-<<<<<<< HEAD
-Callback::Callback() = default;
-Callback::~Callback() = default;
-=======
 int Callback::module_change(S_Session /* session */,
                             const char * /* module_name */,
                             sr_notif_event_t /* event */,
@@ -518,7 +514,6 @@
 }
 
 Callback *Callback::get() { return this; }
->>>>>>> ae95df8b
 
 static int module_change_cb(sr_session_ctx_t *session, const char *module_name, sr_notif_event_t event, void *private_ctx) {
     S_Session sess(std::make_shared<Session>(session));
