--- conflicted
+++ resolved
@@ -1044,22 +1044,9 @@
     ATOMIC_STORE_RELAXED(st->cb_called, 0);
     ret = sr_rpc_send_tree(st->sess, input_op, 0, &output_op);
     assert_int_equal(ret, SR_ERR_OK);
-<<<<<<< HEAD
     lyd_free_all(output_op);
-    assert_int_equal(st->cb_called, 1);
-    lyd_free_all(input_op);
-=======
-    while (output_op->parent) {
-        output_op = output_op->parent;
-    }
-    lyd_free_withsiblings(output_op);
     assert_int_equal(ATOMIC_LOAD_RELAXED(st->cb_called), 1);
-
-    while (input_op->parent) {
-        input_op = input_op->parent;
-    }
-    lyd_free_withsiblings(input_op);
->>>>>>> f7ede1aa
+    lyd_free_all(input_op);
 
     /* create another action */
     assert_int_equal(LY_SUCCESS, lyd_new_path2(NULL, sr_get_context(st->conn), "/act:advanced/act3:conditional_action2",
@@ -1069,22 +1056,9 @@
     ATOMIC_STORE_RELAXED(st->cb_called, 0);
     ret = sr_rpc_send_tree(st->sess, input_op, 0, &output_op);
     assert_int_equal(ret, SR_ERR_OK);
-<<<<<<< HEAD
     lyd_free_all(output_op);
-    assert_int_equal(st->cb_called, 1);
-    lyd_free_all(input_op);
-=======
-    while (output_op->parent) {
-        output_op = output_op->parent;
-    }
-    lyd_free_withsiblings(output_op);
     assert_int_equal(ATOMIC_LOAD_RELAXED(st->cb_called), 1);
-
-    while (input_op->parent) {
-        input_op = input_op->parent;
-    }
-    lyd_free_withsiblings(input_op);
->>>>>>> f7ede1aa
+    lyd_free_all(input_op);
 
     sr_unsubscribe(subscr);
 }
